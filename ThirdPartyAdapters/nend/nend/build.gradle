plugins {
    id "com.jfrog.bintray" version "1.7.3"
}
apply plugin: 'com.android.library'
apply plugin: 'maven-publish'

/*
 * Extra properties used by project.
 */
ext {
    // String property to store version name.
<<<<<<< HEAD
    stringVersion = "5.1.1.0"
=======
    stringVersion = "5.3.0.0"
>>>>>>> 50d24edd
    // String property to store group id.
    stringGroupId = "com.google.ads.mediation"
}

android {
    compileSdkVersion 28

    defaultConfig {
        minSdkVersion 16
        targetSdkVersion 28
<<<<<<< HEAD
        versionCode 5010100
=======
        versionCode 5030000
>>>>>>> 50d24edd
        versionName stringVersion
    }

    buildTypes {
        release {
            minifyEnabled false
            proguardFiles getDefaultProguardFile('proguard-android.txt'), 'proguard-rules.pro'
        }
    }
}

dependencies {
    implementation 'com.google.android.gms:play-services-ads:18.2.0'

    // nendSDK
<<<<<<< HEAD
    implementation 'net.nend.android:nend-sdk:5.1.1'
=======
    implementation 'net.nend.android:nend-sdk:5.3.0'
>>>>>>> 50d24edd
    implementation 'androidx.constraintlayout:constraintlayout:1.1.3'
}

/**
 * Jar task to make a sources jar.
 */
task sourcesJar (type: Jar) {
    classifier = 'sources'
    from android.sourceSets.main.java.srcDirs
}

/**
 * Publish closure consisting of maven publications that will be published using bintrayUpload.
 */
publishing {
    publications {
        nendPublications(MavenPublication) {
            groupId = stringGroupId
            artifactId = project.name
            version = stringVersion

            // Add the aar artifact to publication.
            artifact("$buildDir/outputs/aar/${project.getName()}-release.aar") {
                builtBy build
            }

            // Add the sources jar artifact to the publication.
            artifact(sourcesJar)

            // Add the required dependencies to the published `pom.xml` file.
            pom.withXml {
                final dependenciesNode = asNode().appendNode('dependencies')
                configurations.implementation.allDependencies.each {
                    // Exclude filetree dependencies.
                    if (it.name != 'unspecified') {
                        println("Adding dependency: " + it.group + ":" + it.name + ":" + it.version)

                        final dependencyNode = dependenciesNode.appendNode('dependency')
                        dependencyNode.appendNode('groupId', it.group)
                        dependencyNode.appendNode('artifactId', it.name)
                        dependencyNode.appendNode('version', it.version)
                        if (it.artifacts.size() > 0) {
                            dependencyNode.appendNode('type', it.artifacts[0].type)
                        }
                    }
                }
            }
        }
    }
}

/**
 * Bintray closure needed to run the bintrayUpload task.
 *
 * Usage:
 * ./gradlew bintrayUpload -PbintrayUser=YOUR_BINTRAY_USER_ID -PbintrayApiKey=YOUR_BINTRAY_API_KEY
 *
 * The Bintray User ID and API key can be added to your system environment variables as BINTRAY_USER
 * and BINTRAY_API_KEY respectively, and the command could be reduced to:
 * ./gradlew bintrayUpload
 */
bintray {
    user = project.hasProperty('bintrayUser') ? project.property('bintrayUser')
            : System.getenv('BINTRAY_USER')
    key = project.hasProperty('bintrayApiKey') ? project.property('bintrayApiKey')
            : System.getenv('BINTRAY_API_KEY')
    publications = ['nendPublications']

    dryRun = false // Deploy after running.
    publish = false // Don't auto publish after deploying.

    pkg {
        repo = 'mobile-ads-adapters-android'
        name = "${stringGroupId}.${project.name}" // Display name for the package.
        userOrg = 'google'
        desc = 'nend adapter for Google Mobile Ads mediation.'
        licenses = ['Apache-2.0']
        websiteUrl = 'https://developers.google.com/admob/android/mediation/nend'
        vcsUrl = 'https://github.com/googleads/googleads-mobile-android-mediation.git'
        issueTrackerUrl = 'https://github.com/googleads/googleads-mobile-android-mediation/issues'
        githubRepo = 'googleads/googleads-mobile-android-mediation'
        version {
            name = stringVersion
        }
    }
}

/**
 * Add dependency tasks for bintrayUpload. The project needs to be built before bintrayUpload
 * task is run.
 */
bintrayUpload.dependsOn(clean, build)
bintrayUpload.mustRunAfter build
build.mustRunAfter clean<|MERGE_RESOLUTION|>--- conflicted
+++ resolved
@@ -9,11 +9,7 @@
  */
 ext {
     // String property to store version name.
-<<<<<<< HEAD
-    stringVersion = "5.1.1.0"
-=======
     stringVersion = "5.3.0.0"
->>>>>>> 50d24edd
     // String property to store group id.
     stringGroupId = "com.google.ads.mediation"
 }
@@ -24,11 +20,7 @@
     defaultConfig {
         minSdkVersion 16
         targetSdkVersion 28
-<<<<<<< HEAD
-        versionCode 5010100
-=======
         versionCode 5030000
->>>>>>> 50d24edd
         versionName stringVersion
     }
 
@@ -44,11 +36,7 @@
     implementation 'com.google.android.gms:play-services-ads:18.2.0'
 
     // nendSDK
-<<<<<<< HEAD
-    implementation 'net.nend.android:nend-sdk:5.1.1'
-=======
     implementation 'net.nend.android:nend-sdk:5.3.0'
->>>>>>> 50d24edd
     implementation 'androidx.constraintlayout:constraintlayout:1.1.3'
 }
 
