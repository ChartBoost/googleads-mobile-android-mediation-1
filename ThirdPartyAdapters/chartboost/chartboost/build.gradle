--- conflicted
+++ resolved
@@ -1,7 +1,6 @@
 plugins {
     id "com.jfrog.bintray" version "1.8.4"
 }
-
 apply plugin: 'com.android.library'
 apply plugin: 'maven-publish'
 
@@ -29,23 +28,13 @@
             proguardFiles getDefaultProguardFile('proguard-android.txt'), 'proguard-rules.pro'
         }
     }
-
-    compileOptions {
-        sourceCompatibility JavaVersion.VERSION_1_8
-        targetCompatibility JavaVersion.VERSION_1_8
-    }
 }
 
 dependencies {
     implementation 'com.chartboost:chartboost-sdk:8.0.2'
     implementation 'androidx.annotation:annotation:1.1.0'
-<<<<<<< HEAD
-    implementation 'com.google.android.gms:play-services-ads:19.0.0'
-    implementation 'com.google.android.gms:play-services-base:17.1.0'
-=======
     implementation 'com.google.android.gms:play-services-ads:19.0.1'
     implementation 'com.google.android.gms:play-services-base:17.2.1'
->>>>>>> 733b1bed
     implementation 'com.google.android.gms:play-services-ads-identifier:17.0.0'
 }
 
