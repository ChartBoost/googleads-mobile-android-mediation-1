--- conflicted
+++ resolved
@@ -1,7 +1,6 @@
 plugins {
     id "com.jfrog.bintray" version "1.8.4"
 }
-
 apply plugin: 'com.android.library'
 apply plugin: 'maven-publish'
 
@@ -29,16 +28,8 @@
             proguardFiles getDefaultProguardFile('proguard-android.txt'), 'proguard-rules.pro'
         }
     }
-
-<<<<<<< HEAD
-    compileOptions {
-        sourceCompatibility JavaVersion.VERSION_1_8
-        targetCompatibility JavaVersion.VERSION_1_8
-    }
 }
 
-=======
->>>>>>> 3a2aab86
 dependencies {
     implementation 'com.chartboost:chartboost-sdk:8.0.2'
     implementation 'androidx.annotation:annotation:1.1.0'
