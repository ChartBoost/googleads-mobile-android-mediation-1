--- conflicted
+++ resolved
@@ -22,18 +22,55 @@
 
 public class ChartboostMediationAdapter extends Adapter implements MediationRewardedAd {
 
-<<<<<<< HEAD
-    static final String TAG = ChartboostMediationAdapter.class.getSimpleName();
-
-    /**
-     * A Chartboost extras object used to store optional information used when loading ads.
-     */
-    private ChartboostParams mChartboostParams = new ChartboostParams();
-
-    /**
-     * Flag to keep track of whether or not this {@link ChartboostMediationAdapter} is loading ads.
-     */
-    private boolean mIsLoading;
+  static final String TAG = ChartboostMediationAdapter.class.getSimpleName();
+
+  /**
+   * A Chartboost extras object used to store optional information used when loading ads.
+   */
+  private ChartboostParams mChartboostParams = new ChartboostParams();
+
+  /**
+   * Flag to keep track of whether or not this {@link ChartboostMediationAdapter} is loading ads.
+   */
+  private boolean mIsLoading;
+
+  private InitializationCompleteCallback mInitializationCallback;
+  private MediationAdLoadCallback<MediationRewardedAd, MediationRewardedAdCallback>
+      mAdLoadCallback;
+  private MediationRewardedAdCallback mRewardedAdCallback;
+
+  /**
+   * {@link Adapter} implementation
+   */
+  @Override
+  public VersionInfo getVersionInfo() {
+    String versionString = BuildConfig.VERSION_NAME;
+    String splits[] = versionString.split("\\.");
+
+    if (splits.length >= 4) {
+      int major = Integer.parseInt(splits[0]);
+      int minor = Integer.parseInt(splits[1]);
+      int micro = Integer.parseInt(splits[2]) * 100 + Integer.parseInt(splits[3]);
+      return new VersionInfo(major, minor, micro);
+    }
+
+    String logMessage = String.format("Unexpected adapter version format: %s." +
+        "Returning 0.0.0 for adapter version.", versionString);
+    Log.w(TAG, logMessage);
+    return new VersionInfo(0, 0, 0);
+  }
+
+  @Override
+  public VersionInfo getSDKVersionInfo() {
+    String versionString = Chartboost.getSDKVersion();
+    String splits[] = versionString.split("\\.");
+
+    if (splits.length >= 3) {
+      int major = Integer.parseInt(splits[0]);
+      int minor = Integer.parseInt(splits[1]);
+      int micro = Integer.parseInt(splits[2]);
+      return new VersionInfo(major, minor, micro);
+    }
 
     private InitializationCompleteCallback mInitializationCallback;
     private MediationAdLoadCallback<MediationRewardedAd, MediationRewardedAdCallback>
@@ -54,77 +91,6 @@
             int micro = Integer.parseInt(splits[2]) * 100 + Integer.parseInt(splits[3]);
             return new VersionInfo(major, minor, micro);
         }
-=======
-  static final String TAG = ChartboostMediationAdapter.class.getSimpleName();
-
-  /**
-   * A Chartboost extras object used to store optional information used when loading ads.
-   */
-  private ChartboostParams mChartboostParams = new ChartboostParams();
-
-  /**
-   * Flag to keep track of whether or not this {@link ChartboostMediationAdapter} is loading ads.
-   */
-  private boolean mIsLoading;
-
-  private InitializationCompleteCallback mInitializationCallback;
-  private MediationAdLoadCallback<MediationRewardedAd, MediationRewardedAdCallback>
-      mAdLoadCallback;
-  private MediationRewardedAdCallback mRewardedAdCallback;
-
-  /**
-   * {@link Adapter} implementation
-   */
-  @Override
-  public VersionInfo getVersionInfo() {
-    String versionString = BuildConfig.VERSION_NAME;
-    String splits[] = versionString.split("\\.");
-
-    if (splits.length >= 4) {
-      int major = Integer.parseInt(splits[0]);
-      int minor = Integer.parseInt(splits[1]);
-      int micro = Integer.parseInt(splits[2]) * 100 + Integer.parseInt(splits[3]);
-      return new VersionInfo(major, minor, micro);
-    }
-
-    String logMessage = String.format("Unexpected adapter version format: %s." +
-        "Returning 0.0.0 for adapter version.", versionString);
-    Log.w(TAG, logMessage);
-    return new VersionInfo(0, 0, 0);
-  }
-
-  @Override
-  public VersionInfo getSDKVersionInfo() {
-    String versionString = Chartboost.getSDKVersion();
-    String splits[] = versionString.split("\\.");
-
-    if (splits.length >= 3) {
-      int major = Integer.parseInt(splits[0]);
-      int minor = Integer.parseInt(splits[1]);
-      int micro = Integer.parseInt(splits[2]);
-      return new VersionInfo(major, minor, micro);
-    }
-
-    String logMessage = String.format("Unexpected SDK version format: %s." +
-        "Returning 0.0.0 for SDK version.", versionString);
-    Log.w(TAG, logMessage);
-    return new VersionInfo(0, 0, 0);
-  }
-
-  @Override
-  public void initialize(Context context,
-      InitializationCompleteCallback initializationCompleteCallback,
-      List<MediationConfiguration> mediationConfigurations) {
-    HashMap<String, Bundle> chartboostConfigs = new HashMap<>();
-    for (MediationConfiguration configuration : mediationConfigurations) {
-      Bundle params = configuration.getServerParameters();
-      String serverAppID = params.getString(ChartboostAdapterUtils.KEY_APP_ID);
-
-      if (!TextUtils.isEmpty(serverAppID)) {
-        chartboostConfigs.put(serverAppID, params);
-      }
-    }
->>>>>>> 733b1bed
 
         String logMessage = String.format("Unexpected adapter version format: %s." +
                 "Returning 0.0.0 for adapter version.", versionString);
@@ -132,7 +98,6 @@
         return new VersionInfo(0, 0, 0);
     }
 
-<<<<<<< HEAD
     @Override
     public VersionInfo getSDKVersionInfo() {
         String versionString = Chartboost.getSDKVersion();
@@ -144,41 +109,6 @@
             int micro = Integer.parseInt(splits[2]);
             return new VersionInfo(major, minor, micro);
         }
-=======
-    ChartboostSingleton.startChartboostRewardedVideo(
-        context, mChartboostRewardedVideoDelegate);
-  }
-
-  @Override
-  public void loadRewardedAd(
-      MediationRewardedAdConfiguration mediationRewardedAdConfiguration,
-      MediationAdLoadCallback<MediationRewardedAd,
-          MediationRewardedAdCallback> mediationAdLoadCallback) {
-
-    mAdLoadCallback = mediationAdLoadCallback;
-    final Bundle serverParameters = mediationRewardedAdConfiguration.getServerParameters();
-    final Bundle extras = mediationRewardedAdConfiguration.getMediationExtras();
-
-    Context context = mediationRewardedAdConfiguration.getContext();
-    if (!(context instanceof Activity)) {
-      String logMessage = "Failed to request ad from Chartboost: "
-          + "Chartboost SDK requires an Activity context to initialize.";
-      Log.w(TAG, logMessage);
-      mediationAdLoadCallback.onFailure(logMessage);
-      return;
-    }
-
-    mChartboostParams = ChartboostAdapterUtils
-        .createChartboostParams(serverParameters, extras);
-    if (!ChartboostAdapterUtils.isValidChartboostParams(mChartboostParams)) {
-      // Invalid server parameters, send initialization failed event.
-      String logMessage =
-          "Failed to request ad from Chartboost: Invalid server parameters.";
-      Log.w(TAG, logMessage);
-      mediationAdLoadCallback.onFailure(logMessage);
-      return;
-    }
->>>>>>> 733b1bed
 
         String logMessage = String.format("Unexpected SDK version format: %s." +
                 "Returning 0.0.0 for SDK version.", versionString);
@@ -186,25 +116,19 @@
         return new VersionInfo(0, 0, 0);
     }
 
-<<<<<<< HEAD
-    @Override
-    public void initialize(Context context,
-                           InitializationCompleteCallback initializationCompleteCallback,
-                           List<MediationConfiguration> mediationConfigurations) {
-        HashMap<String, Bundle> chartboostConfigs = new HashMap<>();
-        for (MediationConfiguration configuration : mediationConfigurations) {
-            Bundle params = configuration.getServerParameters();
-            String serverAppID = params.getString(ChartboostAdapterUtils.KEY_APP_ID);
-
-            if (!TextUtils.isEmpty(serverAppID)) {
-                chartboostConfigs.put(serverAppID, params);
-            }
-        }
-=======
-    ChartboostSingleton.startChartboostRewardedVideo(context,
-        mChartboostRewardedVideoDelegate);
+    mInitializationCallback = initializationCompleteCallback;
+
+    mChartboostParams = ChartboostAdapterUtils.createChartboostParams(serverParameters, null);
+    if (!ChartboostAdapterUtils.isValidChartboostParams(mChartboostParams)) {
+      // Invalid server parameters, send initialization failed event.
+      initializationCompleteCallback.onInitializationFailed(
+          "Initialization Failed: Invalid server parameters.");
+      return;
+    }
+
+    ChartboostSingleton.startChartboostRewardedVideo(
+        context, mChartboostRewardedVideoDelegate);
   }
->>>>>>> 733b1bed
 
         String appID;
         Bundle serverParameters;
@@ -227,48 +151,70 @@
 
         mInitializationCallback = initializationCompleteCallback;
 
-        mChartboostParams = ChartboostAdapterUtils.createChartboostParams(serverParameters, null);
-        if (!ChartboostAdapterUtils.isValidChartboostParams(mChartboostParams)) {
-            // Invalid server parameters, send initialization failed event.
-            initializationCompleteCallback.onInitializationFailed(
-                    "Initialization Failed: Invalid server parameters.");
-            return;
-        }
-
-        ChartboostSingleton.startChartboostRewardedVideo(
-                context, mChartboostRewardedVideoDelegate);
-    }
-
-<<<<<<< HEAD
-    @Override
-    public void loadRewardedAd(
-            MediationRewardedAdConfiguration mediationRewardedAdConfiguration,
-            MediationAdLoadCallback<MediationRewardedAd,
-                    MediationRewardedAdCallback> mediationAdLoadCallback) {
-
-        mAdLoadCallback = mediationAdLoadCallback;
-        final Bundle serverParameters = mediationRewardedAdConfiguration.getServerParameters();
-        final Bundle extras = mediationRewardedAdConfiguration.getMediationExtras();
-
-        Context context = mediationRewardedAdConfiguration.getContext();
-        if (!(context instanceof Activity)) {
-            String logMessage = "Failed to request ad from Chartboost: "
-                    + "Chartboost SDK requires an Activity context to initialize.";
-            Log.w(TAG, logMessage);
-            mediationAdLoadCallback.onFailure(logMessage);
-            return;
-        }
-
-        mChartboostParams = ChartboostAdapterUtils
-                .createChartboostParams(serverParameters, extras);
-        if (!ChartboostAdapterUtils.isValidChartboostParams(mChartboostParams)) {
-            // Invalid server parameters, send initialization failed event.
-            String logMessage =
-                    "Failed to request ad from Chartboost: Invalid server parameters.";
-            Log.w(TAG, logMessage);
-            mediationAdLoadCallback.onFailure(logMessage);
-            return;
-=======
+    Context context = mediationRewardedAdConfiguration.getContext();
+    if (!(context instanceof Activity)) {
+      String logMessage = "Failed to request ad from Chartboost: "
+          + "Chartboost SDK requires an Activity context to initialize.";
+      Log.w(TAG, logMessage);
+      mediationAdLoadCallback.onFailure(logMessage);
+      return;
+    }
+
+    mChartboostParams = ChartboostAdapterUtils
+        .createChartboostParams(serverParameters, extras);
+    if (!ChartboostAdapterUtils.isValidChartboostParams(mChartboostParams)) {
+      // Invalid server parameters, send initialization failed event.
+      String logMessage =
+          "Failed to request ad from Chartboost: Invalid server parameters.";
+      Log.w(TAG, logMessage);
+      mediationAdLoadCallback.onFailure(logMessage);
+      return;
+    }
+
+    if (!ChartboostAdapterUtils.isValidContext(context)) {
+      // Chartboost initialization failed, send initialization failed event.
+      String logMessage = "Failed to request ad from Chartboost: Internal Error.";
+      Log.w(TAG, logMessage);
+      mediationAdLoadCallback.onFailure(logMessage);
+      return;
+    }
+
+    ChartboostSingleton.startChartboostRewardedVideo(context,
+        mChartboostRewardedVideoDelegate);
+  }
+
+  @Override
+  public void showAd(Context context) {
+    ChartboostSingleton.showRewardedVideoAd(mChartboostRewardedVideoDelegate);
+  }
+
+  /**
+   * The Abstract Chartboost adapter delegate used to forward events received from {@link
+   * ChartboostSingleton} to Google Mobile Ads SDK for rewarded video ads.
+   */
+  private AbstractChartboostAdapterDelegate mChartboostRewardedVideoDelegate =
+      new AbstractChartboostAdapterDelegate() {
+
+        @Override
+        public ChartboostParams getChartboostParams() {
+          return mChartboostParams;
+        }
+
+        @Override
+        public void didInitialize() {
+          super.didInitialize();
+          if (mInitializationCallback != null) {
+            mInitializationCallback.onInitializationSucceeded();
+          }
+
+          // If 'mAdLoadCallback' is not null, then it means an Ad request is pending
+          // to be sent after initializing.
+          if (mAdLoadCallback != null) {
+            mIsLoading = true;
+            ChartboostSingleton.loadRewardedVideoAd(mChartboostRewardedVideoDelegate);
+          }
+        }
+
         @Override
         public void didCacheRewardedVideo(String location) {
           super.didCacheRewardedVideo(location);
@@ -303,7 +249,6 @@
               }
             }
           }
->>>>>>> 733b1bed
         }
 
         if (!ChartboostAdapterUtils.isValidContext(context)) {
