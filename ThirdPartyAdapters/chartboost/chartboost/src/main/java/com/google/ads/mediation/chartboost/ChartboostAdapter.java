// Copyright 2016 Google Inc.
//
// Licensed under the Apache License, Version 2.0 (the "License");
// you may not use this file except in compliance with the License.
// You may obtain a copy of the License at
//
//     http://www.apache.org/licenses/LICENSE-2.0
//
// Unless required by applicable law or agreed to in writing, software
// distributed under the License is distributed on an "AS IS" BASIS,
// WITHOUT WARRANTIES OR CONDITIONS OF ANY KIND, either express or implied.
// See the License for the specific language governing permissions and
// limitations under the License.

package com.google.ads.mediation.chartboost;

import android.content.Context;
import android.os.Bundle;
import android.util.Log;
import android.view.Gravity;
import android.view.View;
import android.widget.FrameLayout;
import androidx.annotation.Keep;
import androidx.annotation.NonNull;
import com.chartboost.sdk.Banner.BannerSize;
import com.chartboost.sdk.Chartboost.CBFramework;
import com.chartboost.sdk.ChartboostBanner;
import com.chartboost.sdk.ChartboostBannerListener;
import com.chartboost.sdk.Events.ChartboostCacheError;
import com.chartboost.sdk.Events.ChartboostCacheEvent;
import com.chartboost.sdk.Events.ChartboostClickError;
import com.chartboost.sdk.Events.ChartboostClickEvent;
import com.chartboost.sdk.Events.ChartboostShowError;
import com.chartboost.sdk.Events.ChartboostShowEvent;
import com.chartboost.sdk.Model.CBError;
import com.google.android.gms.ads.AdSize;
import com.google.android.gms.ads.mediation.MediationAdRequest;
import com.google.android.gms.ads.mediation.MediationBannerAdapter;
import com.google.android.gms.ads.mediation.MediationBannerListener;
import com.google.android.gms.ads.mediation.MediationInterstitialAdapter;
import com.google.android.gms.ads.mediation.MediationInterstitialListener;
import java.util.concurrent.atomic.AtomicBoolean;

<<<<<<< HEAD
import static com.google.ads.mediation.chartboost.ChartboostAdapterUtils.chartboostAdSizeFromLocalExtras;

=======
>>>>>>> f89acf12
/**
 * The {@link ChartboostAdapter} class is used to load Chartboost rewarded-based video &
 * interstitial ads and mediate the callbacks between Chartboost SDK and Google Mobile Ads SDK.
 */
@Keep
public class ChartboostAdapter extends ChartboostMediationAdapter
    implements MediationInterstitialAdapter, MediationBannerAdapter {

  static final String TAG = ChartboostAdapter.class.getSimpleName();

  /** Flag to keep track of whether or not this {@link ChartboostAdapter} is loading ads. */
  private boolean mIsLoading;

  /**
   * Mediation interstitial listener used to forward interstitial ad events from Chartboost SDK to
   * Google Mobile Ads SDK.
   */
  private MediationInterstitialListener mMediationInterstitialListener;

  /**
   * Mediation banner listener used to forward banner ad events from Chartboost SDK to Google Mobile
   * Ads SDK.
   */
  private MediationBannerListener mMediationBannerListener;

  /** A Chartboost extras object used to store optional information used when loading ads. */
  private ChartboostParams mChartboostParams = new ChartboostParams();

  /**
   * The Abstract Chartboost adapter delegate used to forward events received from {@link
   * ChartboostSingleton} to Google Mobile Ads SDK for interstitial ads.
   */

  /** Banner object {@link ChartboostBanner} */
  private ChartboostBanner mChartboostBanner;

  /** FrameLayout use as a {@link ChartboostBanner} container. */
  private FrameLayout mBannerContainer;

  /** Context reference {@link Context} */
  private Context mContext;

  /**
   * Boolean which keeps track if onAdCached() was called to avoid forwarding load callbacks more
   * than once.
   */
<<<<<<< HEAD
  private AtomicBoolean isAdLoaded = new AtomicBoolean(false);
=======
  private AtomicBoolean onAdCachedCalled = new AtomicBoolean(false);
>>>>>>> f89acf12

  private final AbstractChartboostAdapterDelegate mChartboostInterstitialDelegate =
      new AbstractChartboostAdapterDelegate() {

        @Override
        public ChartboostParams getChartboostParams() {
          return mChartboostParams;
        }

        @Override
        public void didInitialize() {
          super.didInitialize();

          // Request ChartboostSingleton to load interstitial ads once the Chartboost SDK is
          // initialized.
          mIsLoading = true;
          ChartboostSingleton.loadInterstitialAd(mChartboostInterstitialDelegate);
        }

        @Override
        public void didCacheInterstitial(String location) {
          super.didCacheInterstitial(location);

          if (mMediationInterstitialListener != null
              && mIsLoading
              && location.equals(mChartboostParams.getLocation())) {
            mIsLoading = false;
            mMediationInterstitialListener.onAdLoaded(ChartboostAdapter.this);
          }
        }

        @Override
        public void didFailToLoadInterstitial(String location, CBError.CBImpressionError error) {
          super.didFailToLoadInterstitial(location, error);
          String adapterError = ChartboostAdapterUtils.createSDKError(error);
          Log.w(TAG, adapterError);

          if (mMediationInterstitialListener != null
              && location.equals(mChartboostParams.getLocation())) {
            if (mIsLoading) {
              mIsLoading = false;
              mMediationInterstitialListener.onAdFailedToLoad(
                  ChartboostAdapter.this, ChartboostAdapterUtils.getMediationErrorCode(error));
            } else if (error == CBError.CBImpressionError.INTERNET_UNAVAILABLE_AT_SHOW) {
              // Chartboost sends the CBErrorInternetUnavailableAtShow error when
              // the Chartboost SDK fails to show an ad because no network connection
              // is available.
              mMediationInterstitialListener.onAdOpened(ChartboostAdapter.this);
              mMediationInterstitialListener.onAdClosed(ChartboostAdapter.this);
            }
          }
        }

        @Override
        public void onAdFailedToLoad(@AdapterError int errorCode, @NonNull String errorMessage) {
          String adapterError = ChartboostAdapterUtils.createAdapterError(errorCode, errorMessage);
          Log.w(TAG, adapterError);

          if (mMediationInterstitialListener != null) {
            mMediationInterstitialListener.onAdFailedToLoad(ChartboostAdapter.this, errorCode);
          }
        }

        @Override
        public void didDismissInterstitial(String location) {
          super.didDismissInterstitial(location);
          if (mMediationInterstitialListener != null) {
            mMediationInterstitialListener.onAdClosed(ChartboostAdapter.this);
          }
        }

        @Override
        public void didClickInterstitial(String location) {
          super.didClickInterstitial(location);
          if (mMediationInterstitialListener != null) {
            // Chartboost doesn't have a delegate method for when an ad left
            // application. Assuming that when an interstitial ad is clicked and the
            // user is taken out of the application to show a web page, we forward
            // the ad left application event to Google Mobile Ads SDK.
            mMediationInterstitialListener.onAdClicked(ChartboostAdapter.this);
            mMediationInterstitialListener.onAdLeftApplication(ChartboostAdapter.this);
          }
        }

        @Override
        public void didDisplayInterstitial(String location) {
          super.didDisplayInterstitial(location);
          if (mMediationInterstitialListener != null) {
            mMediationInterstitialListener.onAdOpened(ChartboostAdapter.this);
          }
        }
      };

  @Override
  public void requestInterstitialAd(
      Context context,
      MediationInterstitialListener mediationInterstitialListener,
      Bundle serverParameters,
      MediationAdRequest mediationAdRequest,
      Bundle networkExtras) {
    mMediationInterstitialListener = mediationInterstitialListener;

    mChartboostParams =
        ChartboostAdapterUtils.createChartboostParams(serverParameters, networkExtras);
    if (!ChartboostAdapterUtils.isValidChartboostParams(mChartboostParams)) {
      // Invalid server parameters, send ad failed to load event.
      String adapterError =
          ChartboostAdapterUtils.createAdapterError(
              ERROR_INVALID_SERVER_PARAMETERS, "Invalid server parameters.");
      Log.e(TAG, adapterError);
      if (mMediationInterstitialListener != null) {
        mMediationInterstitialListener.onAdFailedToLoad(
            ChartboostAdapter.this, ERROR_INVALID_SERVER_PARAMETERS);
      }
      return;
    }

    ChartboostSingleton.startChartboostInterstitial(context, mChartboostInterstitialDelegate);
  }

  @Override
  public void showInterstitial() {
    // Request ChartboostSingleton to show interstitial ads.
    ChartboostSingleton.showInterstitialAd(mChartboostInterstitialDelegate);
  }

  @Override
  public void onDestroy() {
    if (mChartboostBanner != null) {
      ChartboostSingleton.removeBannerDelegate(mChartboostBannerDelegate);
      mChartboostBanner.detachBanner();
      mChartboostBanner = null;
    }
  }

  @Override
  public void onPause() {}

  @Override
  public void onResume() {}

  @Override
  public void requestBannerAd(
      Context context,
      MediationBannerListener mediationBannerListener,
      Bundle serverParameters,
      AdSize adSize,
      MediationAdRequest mediationAdRequest,
      Bundle networkExtras) {
    mMediationBannerListener = mediationBannerListener;
    mContext = context;

    mChartboostParams =
        ChartboostAdapterUtils.createChartboostParams(serverParameters, networkExtras);
    if (!ChartboostAdapterUtils.isValidChartboostParams(mChartboostParams)) {
      // Invalid server parameters, send ad failed to load event.
      String adapterError =
          ChartboostAdapterUtils.createAdapterError(
              ERROR_INVALID_SERVER_PARAMETERS, "Invalid server parameters.");
      Log.e(TAG, adapterError);
      if (mMediationBannerListener != null) {
        mMediationBannerListener.onAdFailedToLoad(
            ChartboostAdapter.this, ERROR_INVALID_SERVER_PARAMETERS);
      }
      return;
    }

    BannerSize supportedAdSize = ChartboostAdapterUtils.findClosestBannerSize(context, adSize);
    if (supportedAdSize == null) {
      String errorMessage = String.format("Unsupported size: %s", adSize.toString());
      String adapterError =
          ChartboostAdapterUtils.createAdapterError(ERROR_BANNER_SIZE_MISMATCH, errorMessage);
      Log.w(TAG, adapterError);
      mMediationBannerListener.onAdFailedToLoad(ChartboostAdapter.this, ERROR_BANNER_SIZE_MISMATCH);
      return;
    }

    mChartboostParams.setBannerSize(supportedAdSize);
    ChartboostSingleton.startChartboostBanner(context, mChartboostBannerDelegate);
  }

  @Override
  public View getBannerView() {
    return mBannerContainer;
  }

<<<<<<< HEAD
  /**
   * Create new {@link ChartboostBanner} object and wrap banner in the container view.
   *
   * @param context
   * @param params
   * @param bannerListener
   */
  @NonNull
  private ChartboostBanner initBanner(Context context,
      ChartboostParams params,
      ChartboostBannerListener bannerListener) {
    String location = params.getLocation();
    // Attach object to layout to inflate the banner.
    mBannerContainer = new FrameLayout(context);
    FrameLayout.LayoutParams paramsLayout = new FrameLayout.LayoutParams(
        FrameLayout.LayoutParams.WRAP_CONTENT,
        FrameLayout.LayoutParams.WRAP_CONTENT);
    paramsLayout.gravity = Gravity.CENTER_HORIZONTAL;

    mChartboostBanner = new ChartboostBanner(context,
        location,
        params.getBannerSize(),
        bannerListener);
    mChartboostBanner.setAutomaticallyRefreshesContent(false);
    mBannerContainer.addView(mChartboostBanner, paramsLayout);
    return mChartboostBanner;
  }
=======
  private final AbstractChartboostAdapterDelegate mChartboostBannerDelegate =
      new AbstractChartboostAdapterDelegate() {
        @Override
        public ChartboostParams getChartboostParams() {
          return mChartboostParams;
        }
>>>>>>> f89acf12

        @Override
        public void onAdFailedToLoad(@AdapterError int errorCode, @NonNull String errorMessage) {
          String adapterError = ChartboostAdapterUtils.createAdapterError(errorCode, errorMessage);
          Log.w(TAG, adapterError);

<<<<<<< HEAD
  private ChartboostBannerListener mChartboostBannerListener = new ChartboostBannerListener() {
    @Override
    public void onAdCached(ChartboostCacheEvent chartboostCacheEvent,
        ChartboostCacheError chartboostCacheError) {
      if (mMediationBannerListener != null && mChartboostBanner != null) {
        if (chartboostCacheError == null) {
          if(!isAdLoaded.getAndSet(true)) {
            mMediationBannerListener.onAdLoaded(
                ChartboostAdapter.this);
            mChartboostBanner.show();
          }
        } else {
          mMediationBannerListener.onAdFailedToLoad(
              ChartboostAdapter.this,
              chartboostCacheError.code);
          removeBannerDelegate();
=======
          if (mMediationBannerListener != null) {
            mMediationBannerListener.onAdFailedToLoad(ChartboostAdapter.this, errorCode);
          }
>>>>>>> f89acf12
        }

<<<<<<< HEAD
    @Override
    public void onAdShown(ChartboostShowEvent chartboostShowEvent,
        ChartboostShowError chartboostShowError) {
      if (mMediationBannerListener != null) {
        if (chartboostShowError == null) {
          mMediationBannerListener.onAdOpened(
              ChartboostAdapter.this);
        } else {
          Log.w(TAG, "Chartboost show error: "+chartboostShowError.code);
=======
        @Override
        public void didInitialize() {
          super.didInitialize();

          String location = mChartboostParams.getLocation();
          // Attach object to layout to inflate the banner.
          mBannerContainer = new FrameLayout(mContext);
          FrameLayout.LayoutParams paramsLayout =
              new FrameLayout.LayoutParams(
                  FrameLayout.LayoutParams.WRAP_CONTENT, FrameLayout.LayoutParams.WRAP_CONTENT);
          paramsLayout.gravity = Gravity.CENTER_HORIZONTAL;

          mChartboostBanner =
              new ChartboostBanner(
                  mContext, location, mChartboostParams.getBannerSize(), mChartboostBannerListener);
          mChartboostBanner.setAutomaticallyRefreshesContent(false);
          mBannerContainer.addView(mChartboostBanner, paramsLayout);
          mChartboostBanner.cache();
>>>>>>> f89acf12
        }
      };

  private final ChartboostBannerListener mChartboostBannerListener =
      new ChartboostBannerListener() {
        @Override
        public void onAdCached(
            ChartboostCacheEvent chartboostCacheEvent, ChartboostCacheError chartboostCacheError) {
          // onAdCached() should only forward ad load events once per banner ad request.
          if (onAdCachedCalled.getAndSet(true) || mMediationBannerListener == null) {
            return;
          }

          if (chartboostCacheError != null) {
            String sdkError = ChartboostAdapterUtils.createSDKError(chartboostCacheError);
            Log.w(TAG, "Failed to load banner ad: " + sdkError);
            mMediationBannerListener.onAdFailedToLoad(
                ChartboostAdapter.this, chartboostCacheError.code.getErrorCode());
            ChartboostSingleton.removeBannerDelegate(mChartboostBannerDelegate);
            return;
          }

<<<<<<< HEAD
    @Override
    public void didInitialize() {
      super.didInitialize();
      initBanner(mContext, mChartboostParams, mChartboostBannerListener).cache();
    }
  };
=======
          mMediationBannerListener.onAdLoaded(ChartboostAdapter.this);
          mChartboostBanner.show();
        }
>>>>>>> f89acf12

        @Override
        public void onAdShown(
            ChartboostShowEvent chartboostShowEvent, ChartboostShowError chartboostShowError) {
          if (chartboostShowError != null) {
            String sdkError = ChartboostAdapterUtils.createSDKError(chartboostShowError);
            Log.w(TAG, "Failed to show banner ad: " + sdkError);
          }
        }

        @Override
        public void onAdClicked(
            ChartboostClickEvent chartboostClickEvent, ChartboostClickError chartboostClickError) {
          if (mMediationBannerListener == null) {
            return;
          }

          if (chartboostClickError != null) {
            String sdkError = ChartboostAdapterUtils.createSDKError(chartboostClickError);
            Log.w(TAG, "Chartboost click event had an error: " + sdkError);
            return;
          }

          mMediationBannerListener.onAdClicked(ChartboostAdapter.this);
          mMediationBannerListener.onAdOpened(ChartboostAdapter.this);
          mMediationBannerListener.onAdLeftApplication(ChartboostAdapter.this);
        }
      };

  /**
   * The {@link com.google.ads.mediation.chartboost.ChartboostAdapter
   * .ChartboostExtrasBundleBuilder} class is used to create a networkExtras bundle which can be
   * passed to the adapter to make network specific customizations.
   */
  public static final class ChartboostExtrasBundleBuilder {

    /** Key to add and obtain {@link #cbFramework}. */
    static final String KEY_FRAMEWORK = "framework";

    /** Key to add and obtain {@link #cbFrameworkVersion}. */
    static final String KEY_FRAMEWORK_VERSION = "framework_version";

    /** Framework being used to load Charboost ads. */
    private CBFramework cbFramework;

    /** The version name of {@link #cbFramework}. */
    private String cbFrameworkVersion;

    public ChartboostExtrasBundleBuilder setFramework(CBFramework framework, String version) {
      this.cbFramework = framework;
      this.cbFrameworkVersion = version;
      return this;
    }

    public Bundle build() {
      Bundle bundle = new Bundle();
      bundle.putSerializable(KEY_FRAMEWORK, cbFramework);
      bundle.putString(KEY_FRAMEWORK_VERSION, cbFrameworkVersion);
      return bundle;
    }
  }
}<|MERGE_RESOLUTION|>--- conflicted
+++ resolved
@@ -41,11 +41,6 @@
 import com.google.android.gms.ads.mediation.MediationInterstitialListener;
 import java.util.concurrent.atomic.AtomicBoolean;
 
-<<<<<<< HEAD
-import static com.google.ads.mediation.chartboost.ChartboostAdapterUtils.chartboostAdSizeFromLocalExtras;
-
-=======
->>>>>>> f89acf12
 /**
  * The {@link ChartboostAdapter} class is used to load Chartboost rewarded-based video &
  * interstitial ads and mediate the callbacks between Chartboost SDK and Google Mobile Ads SDK.
@@ -92,11 +87,7 @@
    * Boolean which keeps track if onAdCached() was called to avoid forwarding load callbacks more
    * than once.
    */
-<<<<<<< HEAD
-  private AtomicBoolean isAdLoaded = new AtomicBoolean(false);
-=======
   private AtomicBoolean onAdCachedCalled = new AtomicBoolean(false);
->>>>>>> f89acf12
 
   private final AbstractChartboostAdapterDelegate mChartboostInterstitialDelegate =
       new AbstractChartboostAdapterDelegate() {
@@ -283,83 +274,23 @@
     return mBannerContainer;
   }
 
-<<<<<<< HEAD
-  /**
-   * Create new {@link ChartboostBanner} object and wrap banner in the container view.
-   *
-   * @param context
-   * @param params
-   * @param bannerListener
-   */
-  @NonNull
-  private ChartboostBanner initBanner(Context context,
-      ChartboostParams params,
-      ChartboostBannerListener bannerListener) {
-    String location = params.getLocation();
-    // Attach object to layout to inflate the banner.
-    mBannerContainer = new FrameLayout(context);
-    FrameLayout.LayoutParams paramsLayout = new FrameLayout.LayoutParams(
-        FrameLayout.LayoutParams.WRAP_CONTENT,
-        FrameLayout.LayoutParams.WRAP_CONTENT);
-    paramsLayout.gravity = Gravity.CENTER_HORIZONTAL;
-
-    mChartboostBanner = new ChartboostBanner(context,
-        location,
-        params.getBannerSize(),
-        bannerListener);
-    mChartboostBanner.setAutomaticallyRefreshesContent(false);
-    mBannerContainer.addView(mChartboostBanner, paramsLayout);
-    return mChartboostBanner;
-  }
-=======
   private final AbstractChartboostAdapterDelegate mChartboostBannerDelegate =
       new AbstractChartboostAdapterDelegate() {
         @Override
         public ChartboostParams getChartboostParams() {
           return mChartboostParams;
         }
->>>>>>> f89acf12
 
         @Override
         public void onAdFailedToLoad(@AdapterError int errorCode, @NonNull String errorMessage) {
           String adapterError = ChartboostAdapterUtils.createAdapterError(errorCode, errorMessage);
           Log.w(TAG, adapterError);
 
-<<<<<<< HEAD
-  private ChartboostBannerListener mChartboostBannerListener = new ChartboostBannerListener() {
-    @Override
-    public void onAdCached(ChartboostCacheEvent chartboostCacheEvent,
-        ChartboostCacheError chartboostCacheError) {
-      if (mMediationBannerListener != null && mChartboostBanner != null) {
-        if (chartboostCacheError == null) {
-          if(!isAdLoaded.getAndSet(true)) {
-            mMediationBannerListener.onAdLoaded(
-                ChartboostAdapter.this);
-            mChartboostBanner.show();
-          }
-        } else {
-          mMediationBannerListener.onAdFailedToLoad(
-              ChartboostAdapter.this,
-              chartboostCacheError.code);
-          removeBannerDelegate();
-=======
           if (mMediationBannerListener != null) {
             mMediationBannerListener.onAdFailedToLoad(ChartboostAdapter.this, errorCode);
           }
->>>>>>> f89acf12
-        }
-
-<<<<<<< HEAD
-    @Override
-    public void onAdShown(ChartboostShowEvent chartboostShowEvent,
-        ChartboostShowError chartboostShowError) {
-      if (mMediationBannerListener != null) {
-        if (chartboostShowError == null) {
-          mMediationBannerListener.onAdOpened(
-              ChartboostAdapter.this);
-        } else {
-          Log.w(TAG, "Chartboost show error: "+chartboostShowError.code);
-=======
+        }
+
         @Override
         public void didInitialize() {
           super.didInitialize();
@@ -378,7 +309,6 @@
           mChartboostBanner.setAutomaticallyRefreshesContent(false);
           mBannerContainer.addView(mChartboostBanner, paramsLayout);
           mChartboostBanner.cache();
->>>>>>> f89acf12
         }
       };
 
@@ -401,18 +331,9 @@
             return;
           }
 
-<<<<<<< HEAD
-    @Override
-    public void didInitialize() {
-      super.didInitialize();
-      initBanner(mContext, mChartboostParams, mChartboostBannerListener).cache();
-    }
-  };
-=======
           mMediationBannerListener.onAdLoaded(ChartboostAdapter.this);
           mChartboostBanner.show();
         }
->>>>>>> f89acf12
 
         @Override
         public void onAdShown(
