--- conflicted
+++ resolved
@@ -326,16 +326,9 @@
         ChartboostCacheError chartboostCacheError) {
       if (mMediationBannerListener != null) {
         if (chartboostCacheError == null) {
-<<<<<<< HEAD
-          if(!isAdLoaded.get()) {
-            mMediationBannerListener.onAdLoaded(
-                ChartboostAdapter.this);
-            isAdLoaded.set(true);
-=======
           if(!isAdLoaded.getAndSet(true)) {
             mMediationBannerListener.onAdLoaded(
                 ChartboostAdapter.this);
->>>>>>> 70a3ceae
           }
         } else {
           mMediationBannerListener.onAdFailedToLoad(
