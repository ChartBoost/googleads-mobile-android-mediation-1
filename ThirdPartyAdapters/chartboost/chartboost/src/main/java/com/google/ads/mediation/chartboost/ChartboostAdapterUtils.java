package com.google.ads.mediation.chartboost;

import android.app.Activity;
import android.content.Context;
import android.os.Bundle;
import android.util.Log;

import com.chartboost.sdk.Banner.BannerSize;
import com.chartboost.sdk.CBLocation;
import com.chartboost.sdk.Chartboost;
import com.chartboost.sdk.Model.CBError;
import com.google.android.gms.ads.AdRequest;
import com.google.android.gms.ads.AdSize;

/**
 * Utility methods for the Chartboost Adapter.
 */
class ChartboostAdapterUtils {

    /**
     * Key to obtain App ID, required for initializing Chartboost SDK.
     */
    static final String KEY_APP_ID = "appId";

    /**
     * Key to obtain App Signature, required for initializing Charboost SDK.
     */
    static final String KEY_APP_SIGNATURE = "appSignature";

    /**
     * Key to obtain Ad Location. This is added in adapter version 1.1.0.
     */
    static final String KEY_AD_LOCATION = "adLocation";

    /**
<<<<<<< HEAD
     * Creates and return a new {@link ChartboostParams} object populated with the parameters
     * obtained from the server parameters and network extras bundles.
=======
     * Creates and return a new {@link ChartboostParams} object populated with the parameters obtained
     * from the server parameters and network extras bundles.
>>>>>>> 733b1bed
     *
     * @param serverParameters a {@link Bundle} containing server parameters used to initialize
     *                         Chartboost.
     * @param networkExtras    a {@link Bundle} containing optional information to be used by the
     *                         adapter.
<<<<<<< HEAD
     * @return a {@link ChartboostParams} object populated with the params obtained from the
     * bundles provided.
=======
     * @return a {@link ChartboostParams} object populated with the params obtained from the bundles
     * provided.
>>>>>>> 733b1bed
     */
    static ChartboostParams createChartboostParams(Bundle serverParameters, Bundle networkExtras) {
        String adLocation = "";
        ChartboostParams params = new ChartboostParams();
<<<<<<< HEAD
        if(serverParameters != null) {
=======
        if (serverParameters != null) {
>>>>>>> 733b1bed
            String appId = serverParameters.getString(KEY_APP_ID);
            String appSignature = serverParameters.getString(KEY_APP_SIGNATURE);
            if (appId != null && appSignature != null) {
                params.setAppId(appId.trim());
                params.setAppSignature(appSignature.trim());
            }
            adLocation = serverParameters.getString(KEY_AD_LOCATION);
        }

        if (!isValidParam(adLocation)) {
            // Ad Location is empty, log a warning and use the default location.
            String logMessage = String.format("Chartboost ad location is empty, defaulting to %s. "
<<<<<<< HEAD
                            + "Please set the Ad Location parameter in the AdMob UI.",
                    CBLocation.LOCATION_DEFAULT);
=======
                    + "Please set the Ad Location parameter in the AdMob UI.",
                CBLocation.LOCATION_DEFAULT);
>>>>>>> 733b1bed
            Log.w(ChartboostMediationAdapter.TAG, logMessage);
            adLocation = CBLocation.LOCATION_DEFAULT;
        }
        params.setLocation(adLocation.trim());

        if (networkExtras != null) {
<<<<<<< HEAD
            if (networkExtras.containsKey(ChartboostAdapter.ChartboostExtrasBundleBuilder.KEY_FRAMEWORK)
                    && networkExtras.containsKey(
                    ChartboostAdapter.ChartboostExtrasBundleBuilder.KEY_FRAMEWORK_VERSION)) {
                params.setFramework((Chartboost.CBFramework) networkExtras.getSerializable(
                        ChartboostAdapter.ChartboostExtrasBundleBuilder.KEY_FRAMEWORK));
                params.setFrameworkVersion(networkExtras.getString(
                        ChartboostAdapter.ChartboostExtrasBundleBuilder.KEY_FRAMEWORK_VERSION));
=======
            if (networkExtras
                .containsKey(ChartboostAdapter.ChartboostExtrasBundleBuilder.KEY_FRAMEWORK)
                && networkExtras.containsKey(
                ChartboostAdapter.ChartboostExtrasBundleBuilder.KEY_FRAMEWORK_VERSION)) {
                params.setFramework((Chartboost.CBFramework) networkExtras.getSerializable(
                    ChartboostAdapter.ChartboostExtrasBundleBuilder.KEY_FRAMEWORK));
                params.setFrameworkVersion(networkExtras.getString(
                    ChartboostAdapter.ChartboostExtrasBundleBuilder.KEY_FRAMEWORK_VERSION));
>>>>>>> 733b1bed
            }
        }
        return params;
    }

    /**
     * Checks whether or not the provided {@link ChartboostParams} is valid.
     *
     * @param params Chartboost params to be examined.
<<<<<<< HEAD
     * @return {@code true} if the given ChartboostParams' appId and appSignature are valid,
     * false otherwise.
=======
     * @return {@code true} if the given ChartboostParams' appId and appSignature are valid, false
     * otherwise.
>>>>>>> 733b1bed
     */
    static boolean isValidChartboostParams(ChartboostParams params) {
        String appId = params.getAppId();
        String appSignature = params.getAppSignature();
        if (!isValidParam(appId) || !isValidParam(appSignature)) {
            String log = !isValidParam(appId) ? (!isValidParam(appSignature)
<<<<<<< HEAD
                    ? "App ID and App Signature" : "App ID") : "App Signature";
=======
                ? "App ID and App Signature" : "App ID") : "App Signature";
>>>>>>> 733b1bed
            Log.w(ChartboostMediationAdapter.TAG, log + " cannot be empty.");
            return false;
        }
        return true;
    }

    /**
     * Checks whether or not the Chartboost parameter string provided is valid.
     *
     * @param string the string to be examined.
<<<<<<< HEAD
     * @return {@code true} if the param string is not null and length when trimmed is not
     * zero, {@code false} otherwise.
=======
     * @return {@code true} if the param string is not null and length when trimmed is not zero,
     * {@code false} otherwise.
>>>>>>> 733b1bed
     */
    static boolean isValidParam(String string) {
        return !(string == null || string.trim().length() == 0);
    }

    /**
<<<<<<< HEAD
     * Chartboost requires an Activity context to Initialize. This method will return false if
     * the context provided is either null or is not an Activity context.
=======
     * Chartboost requires an Activity context to Initialize. This method will return false if the
     * context provided is either null or is not an Activity context.
>>>>>>> 733b1bed
     *
     * @param context to be checked if it is valid.
     * @return {@code true} if the context provided is valid, {@code false} otherwise.
     */
    static boolean isValidContext(Context context) {
        if (context == null) {
            Log.w(ChartboostAdapter.TAG, "Context cannot be null");
            return false;
        }

        if (!(context instanceof Activity)) {
            Log.w(ChartboostAdapter.TAG,
<<<<<<< HEAD
                    "Context is not an Activity. " +
                            "Chartboost requires an Activity context to load ads.");
=======
                "Context is not an Activity. " +
                    "Chartboost requires an Activity context to load ads.");
>>>>>>> 733b1bed
            return false;
        }
        return true;
    }

    /**
     * Converts a Chartboost SDK error code to a Google Mobile Ads SDK error code.
     *
<<<<<<< HEAD
     * @param error CBImpressionError type to be translated to Google Mobile Ads SDK readable
     *              error code.
=======
     * @param error CBImpressionError type to be translated to Google Mobile Ads SDK readable error
     *              code.
>>>>>>> 733b1bed
     * @return Ad request error code.
     */
    static int getAdRequestErrorType(CBError.CBImpressionError error) {
        switch (error) {
            case INTERNAL:
            case INVALID_RESPONSE:
            case NO_HOST_ACTIVITY:
            case USER_CANCELLATION:
            case WRONG_ORIENTATION:
            case ERROR_PLAYING_VIDEO:
            case ERROR_CREATING_VIEW:
            case SESSION_NOT_STARTED:
            case ERROR_DISPLAYING_VIEW:
            case ERROR_LOADING_WEB_VIEW:
            case INCOMPATIBLE_API_VERSION:
            case ASSET_PREFETCH_IN_PROGRESS:
            case IMPRESSION_ALREADY_VISIBLE:
            case ACTIVITY_MISSING_IN_MANIFEST:
            case WEB_VIEW_CLIENT_RECEIVED_ERROR:
                return AdRequest.ERROR_CODE_INTERNAL_ERROR;
            case NETWORK_FAILURE:
            case END_POINT_DISABLED:
            case INTERNET_UNAVAILABLE:
            case TOO_MANY_CONNECTIONS:
            case ASSETS_DOWNLOAD_FAILURE:
            case WEB_VIEW_PAGE_LOAD_TIMEOUT:
                return AdRequest.ERROR_CODE_NETWORK_ERROR;
            case INVALID_LOCATION:
            case VIDEO_ID_MISSING:
            case HARDWARE_ACCELERATION_DISABLED:
            case FIRST_SESSION_INTERSTITIALS_DISABLED:
                return AdRequest.ERROR_CODE_INVALID_REQUEST;
            case INTERNET_UNAVAILABLE_AT_SHOW:
            case NO_AD_FOUND:
            case ASSET_MISSING:
            case VIDEO_UNAVAILABLE:
            case EMPTY_LOCAL_VIDEO_LIST:
            case PENDING_IMPRESSION_ERROR:
            case VIDEO_UNAVAILABLE_FOR_CURRENT_ORIENTATION:
            default:
                return AdRequest.ERROR_CODE_NO_FILL;
        }
    }

    /**
     * Parse and report Chartboost banner error code to AdMob error
<<<<<<< HEAD
=======
     *
>>>>>>> 733b1bed
     * @param code
     */
    static int parseChartboostErrorCodeToAdMobErrorCode(int code) {
        switch (code) {
            case 1:
            case 5:
            case 7:
                return AdRequest.ERROR_CODE_NETWORK_ERROR;
            case 6:
                return AdRequest.ERROR_CODE_NO_FILL;
            case 16:
                return AdRequest.ERROR_CODE_INVALID_REQUEST;
            default:
                return AdRequest.ERROR_CODE_INTERNAL_ERROR;
        }
    }

    /**
     * Calculate possible Chartboost banner size format based on the provided AdSize
<<<<<<< HEAD
=======
     *
>>>>>>> 733b1bed
     * @param adSize
     * @return
     */
    static BannerSize chartboostAdSizeFromLocalExtras(AdSize adSize) {
        if (adSize != null) {
            int adHeight = adSize.getHeight();
            int adWidth = adSize.getWidth();
            int LEADERBOARD_HEIGHT = BannerSize.getHeight(BannerSize.LEADERBOARD);
            int LEADERBOARD_WIDTH = BannerSize.getWidth(BannerSize.LEADERBOARD);
            int MEDIUM_HEIGHT = BannerSize.getHeight(BannerSize.MEDIUM);
            int MEDIUM_WIDTH = BannerSize.getWidth(BannerSize.MEDIUM);

            if (adHeight >= LEADERBOARD_HEIGHT && adWidth >= LEADERBOARD_WIDTH) {
                return BannerSize.LEADERBOARD;
            } else if (adHeight >= MEDIUM_HEIGHT && adWidth >= MEDIUM_WIDTH) {
                return BannerSize.MEDIUM;
            } else {
                return BannerSize.STANDARD;
            }
        }
        return BannerSize.STANDARD;
    }
}<|MERGE_RESOLUTION|>--- conflicted
+++ resolved
@@ -33,34 +33,20 @@
     static final String KEY_AD_LOCATION = "adLocation";
 
     /**
-<<<<<<< HEAD
-     * Creates and return a new {@link ChartboostParams} object populated with the parameters
-     * obtained from the server parameters and network extras bundles.
-=======
      * Creates and return a new {@link ChartboostParams} object populated with the parameters obtained
      * from the server parameters and network extras bundles.
->>>>>>> 733b1bed
      *
      * @param serverParameters a {@link Bundle} containing server parameters used to initialize
      *                         Chartboost.
      * @param networkExtras    a {@link Bundle} containing optional information to be used by the
      *                         adapter.
-<<<<<<< HEAD
-     * @return a {@link ChartboostParams} object populated with the params obtained from the
-     * bundles provided.
-=======
      * @return a {@link ChartboostParams} object populated with the params obtained from the bundles
      * provided.
->>>>>>> 733b1bed
      */
     static ChartboostParams createChartboostParams(Bundle serverParameters, Bundle networkExtras) {
         String adLocation = "";
         ChartboostParams params = new ChartboostParams();
-<<<<<<< HEAD
-        if(serverParameters != null) {
-=======
         if (serverParameters != null) {
->>>>>>> 733b1bed
             String appId = serverParameters.getString(KEY_APP_ID);
             String appSignature = serverParameters.getString(KEY_APP_SIGNATURE);
             if (appId != null && appSignature != null) {
@@ -73,28 +59,14 @@
         if (!isValidParam(adLocation)) {
             // Ad Location is empty, log a warning and use the default location.
             String logMessage = String.format("Chartboost ad location is empty, defaulting to %s. "
-<<<<<<< HEAD
-                            + "Please set the Ad Location parameter in the AdMob UI.",
-                    CBLocation.LOCATION_DEFAULT);
-=======
                     + "Please set the Ad Location parameter in the AdMob UI.",
                 CBLocation.LOCATION_DEFAULT);
->>>>>>> 733b1bed
             Log.w(ChartboostMediationAdapter.TAG, logMessage);
             adLocation = CBLocation.LOCATION_DEFAULT;
         }
         params.setLocation(adLocation.trim());
 
         if (networkExtras != null) {
-<<<<<<< HEAD
-            if (networkExtras.containsKey(ChartboostAdapter.ChartboostExtrasBundleBuilder.KEY_FRAMEWORK)
-                    && networkExtras.containsKey(
-                    ChartboostAdapter.ChartboostExtrasBundleBuilder.KEY_FRAMEWORK_VERSION)) {
-                params.setFramework((Chartboost.CBFramework) networkExtras.getSerializable(
-                        ChartboostAdapter.ChartboostExtrasBundleBuilder.KEY_FRAMEWORK));
-                params.setFrameworkVersion(networkExtras.getString(
-                        ChartboostAdapter.ChartboostExtrasBundleBuilder.KEY_FRAMEWORK_VERSION));
-=======
             if (networkExtras
                 .containsKey(ChartboostAdapter.ChartboostExtrasBundleBuilder.KEY_FRAMEWORK)
                 && networkExtras.containsKey(
@@ -103,7 +75,6 @@
                     ChartboostAdapter.ChartboostExtrasBundleBuilder.KEY_FRAMEWORK));
                 params.setFrameworkVersion(networkExtras.getString(
                     ChartboostAdapter.ChartboostExtrasBundleBuilder.KEY_FRAMEWORK_VERSION));
->>>>>>> 733b1bed
             }
         }
         return params;
@@ -113,24 +84,15 @@
      * Checks whether or not the provided {@link ChartboostParams} is valid.
      *
      * @param params Chartboost params to be examined.
-<<<<<<< HEAD
-     * @return {@code true} if the given ChartboostParams' appId and appSignature are valid,
-     * false otherwise.
-=======
      * @return {@code true} if the given ChartboostParams' appId and appSignature are valid, false
      * otherwise.
->>>>>>> 733b1bed
      */
     static boolean isValidChartboostParams(ChartboostParams params) {
         String appId = params.getAppId();
         String appSignature = params.getAppSignature();
         if (!isValidParam(appId) || !isValidParam(appSignature)) {
             String log = !isValidParam(appId) ? (!isValidParam(appSignature)
-<<<<<<< HEAD
-                    ? "App ID and App Signature" : "App ID") : "App Signature";
-=======
                 ? "App ID and App Signature" : "App ID") : "App Signature";
->>>>>>> 733b1bed
             Log.w(ChartboostMediationAdapter.TAG, log + " cannot be empty.");
             return false;
         }
@@ -141,26 +103,16 @@
      * Checks whether or not the Chartboost parameter string provided is valid.
      *
      * @param string the string to be examined.
-<<<<<<< HEAD
-     * @return {@code true} if the param string is not null and length when trimmed is not
-     * zero, {@code false} otherwise.
-=======
      * @return {@code true} if the param string is not null and length when trimmed is not zero,
      * {@code false} otherwise.
->>>>>>> 733b1bed
      */
     static boolean isValidParam(String string) {
         return !(string == null || string.trim().length() == 0);
     }
 
     /**
-<<<<<<< HEAD
-     * Chartboost requires an Activity context to Initialize. This method will return false if
-     * the context provided is either null or is not an Activity context.
-=======
      * Chartboost requires an Activity context to Initialize. This method will return false if the
      * context provided is either null or is not an Activity context.
->>>>>>> 733b1bed
      *
      * @param context to be checked if it is valid.
      * @return {@code true} if the context provided is valid, {@code false} otherwise.
@@ -173,13 +125,8 @@
 
         if (!(context instanceof Activity)) {
             Log.w(ChartboostAdapter.TAG,
-<<<<<<< HEAD
-                    "Context is not an Activity. " +
-                            "Chartboost requires an Activity context to load ads.");
-=======
                 "Context is not an Activity. " +
                     "Chartboost requires an Activity context to load ads.");
->>>>>>> 733b1bed
             return false;
         }
         return true;
@@ -188,13 +135,8 @@
     /**
      * Converts a Chartboost SDK error code to a Google Mobile Ads SDK error code.
      *
-<<<<<<< HEAD
-     * @param error CBImpressionError type to be translated to Google Mobile Ads SDK readable
-     *              error code.
-=======
      * @param error CBImpressionError type to be translated to Google Mobile Ads SDK readable error
      *              code.
->>>>>>> 733b1bed
      * @return Ad request error code.
      */
     static int getAdRequestErrorType(CBError.CBImpressionError error) {
@@ -241,10 +183,7 @@
 
     /**
      * Parse and report Chartboost banner error code to AdMob error
-<<<<<<< HEAD
-=======
-     *
->>>>>>> 733b1bed
+     *
      * @param code
      */
     static int parseChartboostErrorCodeToAdMobErrorCode(int code) {
@@ -264,10 +203,7 @@
 
     /**
      * Calculate possible Chartboost banner size format based on the provided AdSize
-<<<<<<< HEAD
-=======
-     *
->>>>>>> 733b1bed
+     *
      * @param adSize
      * @return
      */
