--- conflicted
+++ resolved
@@ -8,16 +8,11 @@
 import com.chartboost.sdk.Banner.BannerSize;
 import com.chartboost.sdk.CBLocation;
 import com.chartboost.sdk.Chartboost;
-<<<<<<< HEAD
-import com.chartboost.sdk.Model.CBError;
-import com.google.android.gms.ads.AdRequest;
-=======
 import com.chartboost.sdk.Events.ChartboostCacheError;
 import com.chartboost.sdk.Events.ChartboostClickError;
 import com.chartboost.sdk.Events.ChartboostShowError;
 import com.chartboost.sdk.Model.CBError.CBImpressionError;
 import com.google.ads.mediation.chartboost.ChartboostMediationAdapter.AdapterError;
->>>>>>> f89acf12
 import com.google.android.gms.ads.AdSize;
 import com.google.android.gms.ads.MediationUtils;
 import java.util.ArrayList;
@@ -25,13 +20,7 @@
 /** Utility methods for the Chartboost Adapter. */
 class ChartboostAdapterUtils {
 
-<<<<<<< HEAD
-  /**
-   * Key to obtain App ID, required for initializing Chartboost SDK.
-   */
-=======
   /** Key to obtain App ID, required for initializing Chartboost SDK. */
->>>>>>> f89acf12
   static final String KEY_APP_ID = "appId";
 
   /** Key to obtain App Signature, required for initializing Charboost SDK. */
@@ -199,9 +188,6 @@
   }
 
   /**
-<<<<<<< HEAD
-   * Calculate possible Chartboost banner size format based on the provided AdSize
-=======
    * Creates a formatted SDK error string given Chartboost's {@link CBImpressionError}.
    *
    * @param impressionError Chartboost's error.
@@ -266,7 +252,6 @@
 
   /**
    * Find the closest possible {@link BannerSize} format based on the provided {@link AdSize}.
->>>>>>> f89acf12
    *
    * @param context the context of requesting banner ad.
    * @param adSize the requested banner ad size.
