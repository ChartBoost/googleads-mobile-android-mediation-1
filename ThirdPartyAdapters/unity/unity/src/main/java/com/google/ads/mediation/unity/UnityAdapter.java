--- conflicted
+++ resolved
@@ -55,24 +55,6 @@
   private String mPlacementId;
 
   /**
-<<<<<<< HEAD
-=======
-   * Placement ID for banner if requested.
-   */
-  private String bannerPlacementId;
-
-  /**
-   * The view for the banner instance.
-   */
-  private BannerView mBannerView;
-
-  /**
-   * Callback object for Google's Banner Lifecycle.
-   */
-  private MediationBannerListener mMediationBannerListener;
-
-  /**
->>>>>>> 10be573f
    * An Android {@link Activity} weak reference used to show ads.
    */
   private WeakReference<Activity> mActivityWeakReference;
@@ -290,53 +272,18 @@
     UnityAds.show(activityReference, mPlacementId);
   }
 
-  @Override
-<<<<<<< HEAD
-  public void requestBannerAd(Context context,
-=======
-  public void onPause() {
-  }
-
-  @Override
-  public void onResume() {
-  }
-  // endregion
-
   // region MediationBannerAdapter implementation.
   @Override
   public void requestBannerAd(
       Context context,
->>>>>>> 10be573f
       MediationBannerListener listener,
       Bundle serverParameters,
       AdSize adSize,
       MediationAdRequest adRequest,
       Bundle mediationExtras) {
-<<<<<<< HEAD
     bannerAd = new UnityBannerAd();
-    bannerAd
-        .requestBannerAd(context, listener, serverParameters, adSize, adRequest, mediationExtras);
-  }
-=======
-
-    // Convert requested size to unity Ad Size.
-    final UnityBannerSize unityBannerSize =
-        UnityAdsAdapterUtils.getUnityBannerSize(context, adSize);
-    if (unityBannerSize == null) {
-      String errorMessage =
-          createAdapterError(
-              ERROR_BANNER_SIZE_MISMATCH,
-              "There is no matching UnityAds ad size for Google ad size: " + adSize);
-      Log.w(TAG, errorMessage);
-      if (mMediationBannerListener != null) {
-        mMediationBannerListener.onAdFailedToLoad(UnityAdapter.this, ERROR_BANNER_SIZE_MISMATCH);
-      }
-      return;
-    }
-
-    Log.v(TAG, "Requesting Unity Ads Banner.");
-    mMediationBannerListener = listener;
->>>>>>> 10be573f
+    bannerAd.requestBannerAd(context, listener, serverParameters, adSize, adRequest, mediationExtras);
+  }
 
   @Override
   public void onDestroy() {
@@ -360,17 +307,7 @@
     if (bannerAd == null) {
       return;
     }
-<<<<<<< HEAD
     bannerAd.onResume();
-=======
-
-    if (mBannerView == null) {
-      mBannerView = new BannerView((Activity) context, bannerPlacementId, unityBannerSize);
-    }
-
-    mBannerView.setListener(mUnityBannerListener);
-    mBannerView.load();
->>>>>>> 10be573f
   }
 
   @Override
@@ -380,5 +317,5 @@
     }
     return bannerAd.getBannerView();
   }
-
+  // endregion
 }