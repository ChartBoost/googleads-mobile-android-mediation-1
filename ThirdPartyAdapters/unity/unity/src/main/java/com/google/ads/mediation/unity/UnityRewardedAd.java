// Copyright 2020 Google Inc.
//
// Licensed under the Apache License, Version 2.0 (the "License");
// you may not use this file except in compliance with the License.
// You may obtain a copy of the License at
//
//     http://www.apache.org/licenses/LICENSE-2.0
//
// Unless required by applicable law or agreed to in writing, software
// distributed under the License is distributed on an "AS IS" BASIS,
// WITHOUT WARRANTIES OR CONDITIONS OF ANY KIND, either express or implied.
// See the License for the specific language governing permissions and
// limitations under the License.

package com.google.ads.mediation.unity;

import static com.google.ads.mediation.unity.UnityAdsAdapterUtils.createAdapterError;
import static com.google.ads.mediation.unity.UnityAdsAdapterUtils.createSDKShowError;
import static com.google.ads.mediation.unity.UnityMediationAdapter.ERROR_AD_ALREADY_LOADING;
import static com.google.ads.mediation.unity.UnityMediationAdapter.ERROR_AD_NOT_READY;
import static com.google.ads.mediation.unity.UnityMediationAdapter.ERROR_CONTEXT_NOT_ACTIVITY;
import static com.google.ads.mediation.unity.UnityMediationAdapter.ERROR_INVALID_SERVER_PARAMETERS;
import static com.google.ads.mediation.unity.UnityMediationAdapter.ERROR_PLACEMENT_STATE_NO_FILL;
import static com.google.ads.mediation.unity.UnityMediationAdapter.INITIALIZATION_FAILURE;
import static com.google.ads.mediation.unity.UnityMediationAdapter.TAG;

import android.app.Activity;
import android.content.Context;
import android.os.Bundle;
import android.util.Log;
import com.google.android.gms.ads.mediation.MediationAdLoadCallback;
import com.google.android.gms.ads.mediation.MediationRewardedAd;
import com.google.android.gms.ads.mediation.MediationRewardedAdCallback;
import com.google.android.gms.ads.mediation.MediationRewardedAdConfiguration;
import com.unity3d.ads.IUnityAdsInitializationListener;
import com.unity3d.ads.IUnityAdsLoadListener;
import com.unity3d.ads.IUnityAdsShowListener;
import com.unity3d.ads.UnityAds;
import com.unity3d.ads.UnityAds.UnityAdsLoadError;
import com.unity3d.ads.UnityAds.UnityAdsShowError;

import java.lang.ref.WeakReference;
import java.util.HashMap;

public class UnityRewardedAd implements MediationRewardedAd {

  /**
   * Mediation rewarded video ad listener used to forward ad load status to the Google Mobile Ads
   * SDK.
   */
  private MediationAdLoadCallback<MediationRewardedAd,
      MediationRewardedAdCallback> mMediationAdLoadCallback;

  /**
   * Mediation rewarded video ad listener used to forward rewarded ad events to the Google Mobile
   * Ads SDK.
   */
  private MediationRewardedAdCallback mMediationRewardedAdCallback;

  /**
   * Placement ID used to determine what type of ad to load.
   */
  private String mPlacementId;

  /**
   * A list of placement IDs that are currently loaded to prevent duplicate requests.
   */
  private static HashMap<String, WeakReference<UnityRewardedAd>> mPlacementsInUse = new HashMap<>();

  /**
   * IUnityAdsLoadListener instance.
   */
  private IUnityAdsLoadListener mUnityLoadListener = new IUnityAdsLoadListener() {
    @Override
    public void onUnityAdsAdLoaded(String placementId) {
      Log.d(TAG, "Unity Ads rewarded ad successfully loaded for placement ID '"
          + placementId + "'");
      mPlacementId = placementId;
      if (mMediationAdLoadCallback == null) {
        return;
      }
      mMediationRewardedAdCallback = mMediationAdLoadCallback.onSuccess(UnityRewardedAd.this);
    }

    @Override
    public void onUnityAdsFailedToLoad(String placementId, UnityAdsLoadError error, String message) {
      mPlacementId = placementId;
      mPlacementsInUse.remove(mPlacementId);
      String errorMessage = createAdapterError(
          ERROR_PLACEMENT_STATE_NO_FILL,
          "UnityAds failed to load for placement ID: "
              + placementId);
      Log.w(TAG, errorMessage);
      if (mMediationAdLoadCallback != null) {
        mMediationAdLoadCallback
            .onFailure(errorMessage);
      }
    }
  };

  /**
   * Loads a rewarded ad.
   */
  public void load(MediationRewardedAdConfiguration mediationRewardedAdConfiguration,
      MediationAdLoadCallback<MediationRewardedAd, MediationRewardedAdCallback> callback) {
    this.mMediationAdLoadCallback = callback;

    Context context = mediationRewardedAdConfiguration.getContext();
    if (context == null || !(context instanceof Activity)) {
      String adapterError =
          createAdapterError(
              ERROR_CONTEXT_NOT_ACTIVITY, "Unity Ads requires an Activity context to load ads.");
      Log.e(TAG, "Failed to load ad: " + adapterError);
      if (mMediationAdLoadCallback != null) {
        mMediationAdLoadCallback.onFailure(adapterError);
      }
      return;
    }

    Bundle serverParameters = mediationRewardedAdConfiguration.getServerParameters();
    final String gameId = serverParameters.getString(UnityMediationAdapter.KEY_GAME_ID);
    final String placementId = serverParameters.getString(UnityMediationAdapter.KEY_PLACEMENT_ID);

    if (!UnityAdapter.isValidIds(gameId, placementId)) {
      String adapterError =
          createAdapterError(
              ERROR_INVALID_SERVER_PARAMETERS, "Missing or Invalid server parameters.");
      Log.e(TAG, "Failed to load ad: " + adapterError);
      if (mMediationAdLoadCallback != null) {
        mMediationAdLoadCallback.onFailure(adapterError);
      }
      return;
    }

    UnityInitializer.getInstance().initializeUnityAds(context, gameId,
        new IUnityAdsInitializationListener() {
          @Override
          public void onInitializationComplete() {
            Log.d(TAG, "Unity Ads successfully initialized, can now " +
                "load rewarded ad for placement ID '" + placementId + "' in game " +
                "'" + gameId + "'.");
          }

          @Override
          public void onInitializationFailed(UnityAds.UnityAdsInitializationError
              unityAdsInitializationError, String errorMessage) {
            String adapterError =
                createAdapterError(
                    INITIALIZATION_FAILURE, "UnityAds initialization failed.");
            Log.w(TAG, adapterError);
            mMediationAdLoadCallback.onFailure(adapterError);
          }
        });

    if (mPlacementsInUse.containsKey(placementId) && mPlacementsInUse.get(placementId).get() != null) {
      WeakReference<UnityRewardedAd> adapterRef = mPlacementsInUse.get(placementId);
      if (adapterRef != null && adapterRef.get() != null) {
        if (mMediationAdLoadCallback != null) {
          String adapterError = createAdapterError(ERROR_AD_ALREADY_LOADING, "Unity Ads has already loaded placement " + mPlacementId);
          mMediationAdLoadCallback.onFailure(adapterError);
        }
        return;
      }
    }
    mPlacementsInUse.put(placementId, new WeakReference<UnityRewardedAd>(UnityRewardedAd.this));
    UnityAds.load(placementId, mUnityLoadListener);
  }

  @Override
  public void showAd(Context context) {

    mPlacementsInUse.remove(mPlacementId);

    if (!(context instanceof Activity)) {
      String adapterError =
          createAdapterError(
              ERROR_CONTEXT_NOT_ACTIVITY, "Unity Ads requires an Activity context to show ads.");
      Log.e(TAG, "Failed to load ad: " + adapterError);
      if (mMediationRewardedAdCallback != null) {
        mMediationRewardedAdCallback.onAdFailedToShow(adapterError);
      }
      return;
    }
    Activity activity = (Activity) context;

    // Check if the placement is ready before showing
    if (mPlacementId == null) {
      Log.w(TAG,
          "Unity Ads received call to show before successfully loading an ad");
    }

    UnityAds.show(activity, mPlacementId, mUnityShowListener);

    // Unity Ads does not have an ad opened callback.
    if (mMediationRewardedAdCallback != null) {
      mMediationRewardedAdCallback.onAdOpened();
    }
  }

  /**
   * IUnityAdsShowListener instance. Contains logic for callbacks when showing ads.
   */
  private IUnityAdsShowListener mUnityShowListener = new IUnityAdsShowListener() {
    @Override
    public void onUnityAdsShowStart(String placementId) {
      // Unity Ads video ad started playing. Send Video Started event if this is a rewarded
      // video.
      if (mMediationRewardedAdCallback != null) {
        mMediationRewardedAdCallback.reportAdImpression();
        mMediationRewardedAdCallback.onVideoStart();
      }
    }

    @Override
    public void onUnityAdsShowClick(String placementId) {
      // Unity Ads ad clicked.
<<<<<<< HEAD
      if (mMediationRewardedAdCallback == null) {
=======
      if (mMediationRewardedAdCallback != null) {
>>>>>>> df4495f9
        mMediationRewardedAdCallback.reportAdClicked();
      }
    }

    @Override
    public void onUnityAdsShowComplete(String placementId, UnityAds.UnityAdsShowCompletionState state){
      // Unity Ads ad closed.
      if (mMediationRewardedAdCallback == null) {
        return;
      }

      // Reward is provided only if the ad is watched completely.
      if (state == UnityAds.UnityAdsShowCompletionState.COMPLETED) {
        mMediationRewardedAdCallback.onVideoComplete();
        // Unity Ads doesn't provide a reward value. The publisher is expected to
        // override the reward in AdMob console.
        mMediationRewardedAdCallback.onUserEarnedReward(new UnityReward());
      }
      mMediationRewardedAdCallback.onAdClosed();
    }

    @Override
    public void onUnityAdsShowFailure(String placementId, UnityAdsShowError error, String message) {
      // Unity Ads ad failed to show.
      String sdkError = createSDKShowError(error, message);
      Log.w(TAG, "Unity Ads returned an error: " + sdkError);
      if (mMediationRewardedAdCallback != null) {
        mMediationRewardedAdCallback.onAdFailedToShow(sdkError);
      }
    }
  };
}<|MERGE_RESOLUTION|>--- conflicted
+++ resolved
@@ -214,11 +214,7 @@
     @Override
     public void onUnityAdsShowClick(String placementId) {
       // Unity Ads ad clicked.
-<<<<<<< HEAD
-      if (mMediationRewardedAdCallback == null) {
-=======
-      if (mMediationRewardedAdCallback != null) {
->>>>>>> df4495f9
+      if (mMediationRewardedAdCallback != null) {
         mMediationRewardedAdCallback.reportAdClicked();
       }
     }
