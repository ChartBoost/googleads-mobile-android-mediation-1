## Unity Ads Android Mediation Adapter Changelog

#### Version 3.7.1.0
- Verified compatibility with Unity Ads SDK 3.7.1.

Built and tested with:
- Google Mobile Ads SDK version 19.6.0.
- Unity Ads SDK version 3.7.1.

<<<<<<< HEAD
=======
#### Version 3.6.2.0
- Verified compatibility with Unity Ads SDK 3.6.2.
- Fixed an issue where rewarded ads were not forwarding click callbacks.
- Updated the minimum required Google Mobile Ads SDK version to 19.8.0.

Built and tested with:
- Google Mobile Ads SDK version 19.8.0.
- Unity Ads SDK version 3.6.2.

>>>>>>> df4495f9
#### Version 3.6.0.0
- Verified compatibility with Unity Ads SDK 3.6.0.
- Updated the minimum required Google Mobile Ads SDK version to 19.6.0.

Built and tested with:
- Google Mobile Ads SDK version 19.6.0.
- Unity Ads SDK version 3.6.0.

#### Version 3.5.1.1
- Fixed an issue where when trying to request for multiple interstitial and rewarded ads.

Built and tested with:
- Google Mobile Ads SDK version 19.5.0.
- Unity Ads SDK version 3.5.1.

#### Version 3.5.1.0
- Verified compatibility with Unity Ads SDK 3.5.1.
- Fixed an issue that causes smart banner ad requests to fail.

Built and tested with:
- Google Mobile Ads SDK version 19.5.0.
- Unity Ads SDK version 3.5.1.

#### Version 3.5.0.0
- Verified compatibility with Unity Ads SDK 3.5.0.
- Added adaptive banner support.
- Updated the minimum required Google Mobile Ads SDK version to 19.5.0.

Built and tested with:
- Google Mobile Ads SDK version 19.5.0.
- Unity Ads SDK version 3.5.0.

#### Version 3.4.8.0
- Fixed a `NullPointerException` error that occurs when a banner ad is destroyed.
- Updated the minimum required Google Mobile Ads SDK version to 19.3.0.

Built and tested with:
- Google Mobile Ads SDK version 19.3.0.
- Unity Ads SDK version 3.4.8.

#### Version 3.4.6.1
- Created an adapter build that does not include the Unity Ads SDK bundled in.
This gives publishers an option to use the Unity Ads Services when mediating on
Unity to avoid conflicting dependency issues.
  * Publishers may opt to use this by including the
  `com.google.ads.mediation:unity-adapter-only:x.y.z.p` dependency on their
  app-level `build.gradle` file.

Built and tested with:
- Google Mobile Ads SDK version 19.1.0.
- Unity Ads SDK version 3.4.6.

#### Version 3.4.6.0
- Verified compatibility with Unity Ads SDK 3.4.6.
- Adapter now forwards the `onAdOpened()` callback when a banner ad is clicked.

Built and tested with:
- Google Mobile Ads SDK version 19.1.0.
- Unity Ads SDK version 3.4.6.

#### Version 3.4.2.3
- Added descriptive error codes and reasons for adapter load/show failures.
- Updated the minimum required Google Mobile Ads SDK version to 19.1.0.

Built and tested with:
- Google Mobile Ads SDK version 19.1.0.
- Unity Ads SDK version 3.4.2.

#### Version 3.4.2.2
- Fixed a `ConcurrentModificationException` crash that occurred when Unity Ads returns an error.

Built and tested with:
- Google Mobile Ads SDK version 19.0.1.
- Unity Ads SDK version 3.4.2.

#### Version 3.4.2.1
- Improved forwarding of Unity's errors to recognize initialization and ad load failures earlier and reduce timeouts.
- Updated the minimum required Google Mobile Ads SDK version to 19.0.1.

Built and tested with:
- Google Mobile Ads SDK version 19.0.1.
- Unity Ads SDK version 3.4.2.

#### Version 3.4.2.0
- Verified compatibility with Unity Ads SDK 3.4.2.
- Updated the minimum required Google Mobile Ads SDK version to 18.3.0.

Built and tested with:
- Google Mobile Ads SDK version 18.3.0.
- Unity Ads SDK version 3.4.2.

#### Version 3.4.0.0
- Verified compatibility with Unity Ads SDK 3.4.0.
- Updated the minimum required Google Mobile Ads SDK version to 18.3.0.

Built and tested with:
- Google Mobile Ads SDK version 18.3.0.
- Unity Ads SDK version 3.4.0.

#### Version 3.3.0.0
- Verified compatibility with Unity Ads SDK 3.3.0.

Built and tested with:
- Google Mobile Ads SDK version 18.2.0.
- Unity Ads SDK version 3.3.0.

#### Version 3.2.0.1
- Fixed a null pointer exception crash that occurred when calling `loadAd()`
  before calling `UnityAds.initialize()`.
- Updated the minimum required Google Mobile Ads SDK version to 18.2.0.

#### Version 3.2.0.0
- Fixed an issue that caused Banner Ad requests to fail.
- Verified compatibility with Unity Ads SDK 3.2.0.
- Migrated the adapter to AndroidX.
- Updated the minimum required Google Mobile Ads SDK version to 18.1.1.

#### Version 3.1.0.0
- Added support for flexible banner ad sizes.
- Adapter fails the ad request if the requested size isn't compatible
  with any Unity Ads banner sizes
- Verified compatibility with Unity Ads SDK 3.1.0.

#### Version 3.0.1.0
- Verified compatibility with Unity Ads SDK 3.0.1.
- Fixed a bug that caused 'NPE' while showing an interstitial ad.

#### Version 3.0.0.2
- Updated adapter to support new open-beta Rewarded API.
- Updated the minimum required Google Mobile Ads SDK version to 17.2.0.

#### Version 3.0.0.1
- Added support for Unity Ads Banner.

#### Version 3.0.0.0
- Verified compatibility with Unity Ads SDK 3.0.0.

#### Version 2.3.0.0
- Verified compatibility with Unity Ads SDK 2.3.0.

#### Version 2.2.1.1
- Updated the adapter to invoke the `onRewardedVideoComplete()` ad event.

#### Version 2.2.1.0
- Verified compatibility with Unity Ads SDK 2.2.1.

#### Version 2.2.0.0
- Verified compatibility with Unity Ads SDK 2.2.0.

#### Version 2.1.2.0
- Verified compatibility with Unity Ads SDK 2.1.2.

#### Version 2.1.1.0
- Verified compatibility with Unity Ads SDK 2.1.1.

#### Version 2.1.0.0
- Updated the adapter to make it compatible with Unity Ads SDK 2.1.0.

#### Version 2.0.8.0
- Verified compatibility with Unity Ads SDK 2.0.8.

#### Version 2.0.7.0
- Using Unity Ads's click reporting (AdMob and Unity Ads click statistics will
  match up).
- Added onAdLeftApplication callback support.

#### Version 2.0.6.0
- Verified compatibility with Unity Ads SDK 2.0.6.

#### Version 2.0.5.0
- The adapters can now be added as a compile dependency by adding the following
  to the build.gradle file's dependencies tag:
  `compile 'com.google.ads.mediation:unity:2.0.5.0'`
- Moved to distributing the adapter as an aar instead of a jar file
  (see README for additional instructions).

#### Version 2.0.4.0
- Fixed a bug that caused rewarded video ads to fail to load when an
  interstitial ad was loaded first.

#### Version 2.0.2.0
- Changed the version naming system to
  [Unity Ads SDK version].[adapter patch version].
- Updated the minimum required Unity Ads SDK to v2.0.2.
- Updated the minimum required Google Mobile Ads SDK to v9.0.0.
- Apps are no longer required to call UnityAds.changeActivity(this).

#### Version 1.0.0
- Initial release. Supports reward-based video ads and interstitial ads.<|MERGE_RESOLUTION|>--- conflicted
+++ resolved
@@ -7,8 +7,6 @@
 - Google Mobile Ads SDK version 19.6.0.
 - Unity Ads SDK version 3.7.1.
 
-<<<<<<< HEAD
-=======
 #### Version 3.6.2.0
 - Verified compatibility with Unity Ads SDK 3.6.2.
 - Fixed an issue where rewarded ads were not forwarding click callbacks.
@@ -18,7 +16,6 @@
 - Google Mobile Ads SDK version 19.8.0.
 - Unity Ads SDK version 3.6.2.
 
->>>>>>> df4495f9
 #### Version 3.6.0.0
 - Verified compatibility with Unity Ads SDK 3.6.0.
 - Updated the minimum required Google Mobile Ads SDK version to 19.6.0.
