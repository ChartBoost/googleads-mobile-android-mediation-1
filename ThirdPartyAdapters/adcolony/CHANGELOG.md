--- conflicted
+++ resolved
@@ -1,16 +1,20 @@
 ## AdColony Android Mediation Adapter Changelog
 
+#### Version 4.3.0.1
+- Added support of AdColony's collectSignals() method for open bidding.
+- Removed calls to deprecated AdColonyUserMetadata.
+
+Built and tested with:
+- Google Mobile Ads SDK version 19.5.0.
+- AdColony SDK version 4.3.0.
+
 #### Version 4.3.0.0
-<<<<<<< HEAD
-- Added support of AdColony's collectSignals() method for open bidding.
-=======
 - Verified compatibility with AdColony SDK version 4.3.0.
 - Updated the minimum required Google Mobile Ads SDK version to 19.5.0.
 
 Built and tested with:
 - Google Mobile Ads SDK version 19.5.0.
 - AdColony SDK version 4.3.0.
->>>>>>> d62e54b4
 
 #### Version 4.2.4.0
 - Fixed a bug where `onUserEarnedReward()` was not forwarded for rewarded ads.
