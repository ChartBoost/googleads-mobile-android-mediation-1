--- conflicted
+++ resolved
@@ -27,11 +27,7 @@
     private static final String TAG = VungleManager.class.getSimpleName();
     private static final String PLAYING_PLACEMENT = "placementID";
 
-<<<<<<< HEAD
-    private static final String VERSION = "5.3.2";
-=======
     private static final String VERSION = "5.3.0";
->>>>>>> 1467efa5
 
     private static VungleManager sInstance;
     private VunglePub mVunglePub;
