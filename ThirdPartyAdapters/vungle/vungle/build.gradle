--- conflicted
+++ resolved
@@ -9,11 +9,7 @@
  */
 ext {
     // String property to store version name.
-<<<<<<< HEAD
-    stringVersion = "5.3.2.0"
-=======
     stringVersion = "5.3.2.1"
->>>>>>> b210a834
     // String property to store group id.
     stringGroupId = "com.google.ads.mediation"
 }
@@ -42,11 +38,7 @@
 }
 
 dependencies {
-<<<<<<< HEAD
-    compile('com.vungle:publisher-sdk-android:5.3.2') {
-=======
     implementation('com.vungle:publisher-sdk-android:5.3.2') {
->>>>>>> b210a834
         transitive=true
     }
     implementation 'com.google.android.gms:play-services-ads:11.8.0'
