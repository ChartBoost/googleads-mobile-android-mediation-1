--- conflicted
+++ resolved
@@ -16,12 +16,7 @@
 }
 
 android {
-<<<<<<< HEAD
     compileSdkVersion 28
-
-=======
-    compileSdkVersion 26
->>>>>>> 501aa5b1
     lintOptions {
         abortOnError false
     }
