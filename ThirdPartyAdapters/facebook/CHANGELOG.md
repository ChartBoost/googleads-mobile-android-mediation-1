--- conflicted
+++ resolved
@@ -1,21 +1,19 @@
 ## Facebook Android Mediation Adapter Changelog
+
+#### 5.9.0.0
+- Verified compatibility with Facebook SDK v5.9.0.
+
+Built and tested with:
+- Google Mobile Ads SDK version 19.1.0.
+- Facebook SDK version 5.9.0.
 
 #### 5.8.0.2
 - Fixed incorrect variable reference which caused a crash in certain scenarios
 when loading native ads.
 
-<<<<<<< HEAD
-#### 5.9.0.0
-- Verified compatibility with Facebook SDK v5.9.0.
-
-Built and tested with:
-- Google Mobile Ads SDK version 19.1.0.
-- Facebook SDK version 5.9.0.
-=======
 Built and tested with:
 - Google Mobile Ads SDK version 19.1.0.
 - Facebook SDK version 5.8.0.
->>>>>>> 6966ce0d
 
 #### 5.8.0.1
 - Added additional descriptive error codes and reasons for adapter load/show failures.
