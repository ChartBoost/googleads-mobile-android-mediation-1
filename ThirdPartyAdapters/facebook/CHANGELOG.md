## Facebook Android Mediation Adapter Changelog

#### 5.6.1.0
- Verified compatibility with Facebook SDK v5.6.1.
<<<<<<< HEAD
=======
- Updated the minimum required Google Mobile Ads SDK version to 18.3.0.

Built and tested with:
- Google Mobile Ads SDK version 18.3.0.
- Facebook SDK version 5.6.1.
>>>>>>> a079b0a6

#### 5.6.0.0
- Verified compatibility with Facebook SDK v5.6.0.
- Updated Facebook Adapter to use `AdChoicesView`.

Built and tested with:
- Google Mobile Ads SDK version 18.2.0.
- Facebook SDK version 5.6.0.

#### 5.5.0.0
- Verified compatibility with Facebook SDK v5.5.0.

#### 5.4.1.1
- Fixed an issue that causes a crash when Native Ads are removed.

#### 5.4.1.0
- Verified compatibility with Facebook SDK v5.4.1.
- Added support for Facebook Native Banner Ads.
  * Use `setNativeBanner()` from the `FacebookExtras` class to request for Native Banner Ads.
- Fixed an issue that caused Smart Banner Ad requests to fail.
- Fixed an issue where Rewarded Video Ads were not forwarding the `onAdClosed()` event in some cases where the app was backgrounded while the video was in progress.
- Migrated the adapter to `AndroidX`.
- Updated the minimum required Google Mobile Ads SDK version to 18.1.1.

#### 5.4.0.0
- Verified compatibility with Facebook SDK v5.4.0.

#### 5.3.1.2
- Fixed a bug where Facebook open bidding failed to initialize due
  to "No placement IDs found".

#### 5.3.1.1
- Updated native RTB ads impression tracking.
- Updated the minimum required Google Mobile Ads SDK version to 17.2.1.

#### 5.3.1.0
- Added open bidding capability to the adapter for banner, interstitial,
  rewarded and native ads.
- Verified compatibility with Facebook SDK v5.3.1.

#### 5.3.0.0
- Updated mediation service name for Google Mobile Ads.
- Added adapter version to the initialization call.
- Verified compatibility with Facebook SDK v5.3.0.

#### 5.2.0.2
- Added support for flexible banner ad sizes.

#### 5.2.0.1
- Updated adapter to support new open-beta Rewarded API.
- Updated the minimum required Google Mobile Ads SDK version to 17.2.0.

#### 5.2.0.0
- Verified compatibility with Facebook SDK v5.2.0.

#### 5.1.1.1
- Updated the adapter to populate Advertiser Name for Unified Native Ads.

#### 5.1.1.0
- Replaced AdChoices View with AdOptions View.
- Verified compatibility with Facebook SDK v5.1.1

#### 5.1.0.1
- Fixed an ANR issue caused by 'getGMSVersionCode()'.

#### 5.1.0.0
- Initialize Facebook SDK for each ad format.

#### 5.0.1.0
- Verified compatibility with Facebook SDK v5.0.1.

#### 5.0.0.1
- Updated the adapter to create the rewarded ad object at ad request time.

#### 5.0.0.0
- Verified compatibility with Facebook SDK v5.0.0.

#### 4.99.3.0
- Verified compatibility with Facebook SDK v4.99.3.

#### 4.99.1.1
- Fixed a bug where the Ad Choices icon is not shown for Unified Native Ads.
- Fixed a bug where the adapter would throw an exception when trying to download images.

#### 4.99.1.0
- Verified compatibility with Facebook SDK v4.99.1.

#### 4.28.2.1
- Updated the adapter to invoke the `onRewardedVideoComplete()` ad event.

#### 4.28.2.0
- Verified compatibility with Facebook SDK v4.28.2.

#### 4.28.1.1
- Fixed an issue where clicks are not being registered for Unified Native Ads.

#### 4.28.1.0
- Verified compatibility with Facebook SDK v4.28.1.

#### 4.28.0.0
- Verified compatibility with Facebook SDK v4.28.0.

#### 4.27.1.0
- Verified compatibility with Facebook SDK v4.27.1.

#### 4.27.0.0
- Verified compatibility with Facebook SDK v4.27.0.

#### 4.26.1.0
- Verified compatibility with Facebook SDK v4.26.1.
- Updated the Adapter project for Android Studio 3.0

#### 4.26.0.0
- Added support for rewarded video ads.
- Added support for native video ads.
- Verified compatibility with Facebook SDK v4.26.0.

#### 4.25.0.0
- Fixed an issue where incorrectly sized banners were being returned.
- Updated the adapter's view tracking for native ads to register individual
  asset views with the Facebook SDK rather than the entire ad view. This means
  that background (or "whitespace") clicks on the native ad will no longer
  result in clickthroughs.
- Verified compatibility with Facebook SDK v4.25.0.

#### 4.24.0.0
- Verified compatibility with Facebook SDK v4.24.0.

#### 4.23.0.0
- Verified compatibility with Facebook SDK v4.23.0.

#### 4.22.1.0
- Verified compatibility with Facebook SDK v4.22.1.

#### 4.22.0.0
- Updated the adapter to make it compatible with Facebook SDK v4.22.0.

#### 4.21.1.0
- Verified compatibility with Facebook SDK v4.21.1.

#### 4.21.0.0
- Verified compatibility with Facebook SDK v4.21.0.

#### 4.20.0.0
- Updated the minimum supported Android API level to 14+.
- Verified compatibility with Facebook SDK v4.20.0.

#### 4.19.0.0
- Verified compatibility with Facebook SDK v4.19.0.

#### 4.18.0.0
- Verified compatibility with Facebook SDK v4.18.0.

#### 4.17.0.0
- Added support for native ads.

#### 4.15.0.0
- Changed the version naming system to
  [FAN SDK version].[adapter patch version].
- Updated the minimum required FAN SDK to v4.15.0.
- Updated the minimum required Google Mobile Ads SDK to v9.2.0.
- Fixed a bug where Facebook's click callbacks for interstitial ads weren't
  forwarded correctly.
- The adapter now also forwards onAdLeftApplication when an ad is clicked.

#### 1.2.0
- Fixed a bug that so that AdSize.SMART_BANNER is now a valid size.

#### 1.1.0
- Added support for full width x 250 format when request is
for AdSize.MEDIUM_RECTANGLE

#### 1.0.1
- Added support for AdSize.SMART_BANNER

#### 1.0.0
- Initial release<|MERGE_RESOLUTION|>--- conflicted
+++ resolved
@@ -2,14 +2,11 @@
 
 #### 5.6.1.0
 - Verified compatibility with Facebook SDK v5.6.1.
-<<<<<<< HEAD
-=======
 - Updated the minimum required Google Mobile Ads SDK version to 18.3.0.
 
 Built and tested with:
 - Google Mobile Ads SDK version 18.3.0.
 - Facebook SDK version 5.6.1.
->>>>>>> a079b0a6
 
 #### 5.6.0.0
 - Verified compatibility with Facebook SDK v5.6.0.
