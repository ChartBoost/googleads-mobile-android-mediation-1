--- conflicted
+++ resolved
@@ -1,13 +1,12 @@
 ## Facebook Android Mediation Adapter Changelog
 
-<<<<<<< HEAD
 #### 6.2.0.0
 - Verified compatibility with Facebook SDK v6.2.0.
 
 Built and tested with:
 - Google Mobile Ads SDK version 19.3.0.
 - Facebook SDK version 6.2.0.
-=======
+
 #### 6.1.0.0
 - Verified compatibility with Facebook SDK v6.1.0.
 - Updated the minimum required Google Mobile Ads SDK version to 19.4.0.
@@ -15,8 +14,6 @@
 Built and tested with:
 - Google Mobile Ads SDK version 19.4.0.
 - Facebook SDK version 6.1.0.
-
->>>>>>> 938c82fa
 
 #### 6.0.0.0
 - Verified compatibility with Facebook SDK v6.0.0.
