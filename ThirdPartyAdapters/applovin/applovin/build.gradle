--- conflicted
+++ resolved
@@ -9,11 +9,7 @@
  */
 ext {
     // String property to store version name.
-<<<<<<< HEAD
-    stringVersion = "8.0.0.1"
-=======
-    stringVersion = "8.0.1.0"
->>>>>>> 6d660085
+    stringVersion = "8.0.1.1"
     // String property to store group id.
     stringGroupId = "com.google.ads.mediation"
 }
@@ -25,11 +21,7 @@
     defaultConfig {
         minSdkVersion 14
         targetSdkVersion 26
-<<<<<<< HEAD
-        versionCode 8001
-=======
-        versionCode 8010
->>>>>>> 6d660085
+        versionCode 8011
         versionName stringVersion
 
     }
