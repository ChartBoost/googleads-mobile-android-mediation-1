## InMobi Android Mediation Adapter Changelog

<<<<<<< HEAD
#### Version 9.1.0.0
- Verified compatibility with InMobi SDK version 9.1.0.
=======
#### Version 9.1.1.0
- Verified compatibility with InMobi SDK version 9.1.1.
- Updated the minimum required Google Mobile Ads SDK version to 19.5.0.
- Added descriptive error codes and reasons for adapter load/show failures.

Built and test with:
- Google Mobile Ads SDK version 19.5.0.
- InMobi SDK version 9.1.1.

#### Version 9.1.0.0
- Verified compatibility with InMobi SDK version 9.1.0.
- Updated the minimum required Google Mobile Ads SDK version to 19.4.0.
>>>>>>> a871887c

Built and test with:
- Google Mobile Ads SDK version 19.4.0.
- InMobi SDK version 9.1.0.

#### Version 9.0.9.0
- Fix for InMobi Impression and click Handling
- Verified compatibility with InMobi SDK version 9.0.9.

Built and test with:
- Google Mobile Ads SDK version 19.3.0.
- InMobi SDK version 9.0.9.

#### Version 9.0.8.0
- Removed support for the deprecated NativeAppInstallAd format. Apps should request unified native ads.
- Updated the minimum required Google Mobile Ads SDK version to 19.3.0.
- Verified compatibility with InMobi SDK version 9.0.8.

Built and test with:
- Google Mobile Ads SDK version 19.3.0.
- InMobi SDK version 9.0.8.

#### Version 9.0.7.1
- Fixed an issue where the adapter did not keep InMobi SDK's initialization state properly.
- Updated the minimum required Google Mobile Ads SDK version to 19.2.0.

Built and test with:
- Google Mobile Ads SDK version 19.2.0.
- InMobi SDK version 9.0.7.

#### Version 9.0.7.0
- Verified compatibility with InMobi SDK version 9.0.7.
- Updated the adapter to support inline adaptive banner requests.
- Adapter now includes proguard configuration as suggested by [InMobi's guidelines](https://support.inmobi.com/monetize/android-guidelines).

Built and test with:
- Google Mobile Ads SDK version 19.1.0.
- InMobi SDK version 9.0.7.

#### Version 9.0.6.0
- Verified compatibility with InMobi SDK version 9.0.6.
- Native ads: Fixed a bug that causes the `primaryView` of InMobi to disappear
while scrolling in native feed integration.
- Native ads: Fixed a bug that causes the `primaryView` of InMobi not being
positioned center inside the `mediaView`.

Built and test with:
- Google Mobile Ads SDK version 19.1.0.
- InMobi SDK version 9.0.6.

#### Version 9.0.5.0
- Verified compatibility with InMobi SDK version 9.0.5.

Built and test with:
- Google Mobile Ads SDK version 19.1.0.
- InMobi SDK version 9.0.5.

#### Version 9.0.4.0
- Updated the minimum required Google Mobile Ads SDK version to 19.1.0.

Built and test with:
- Google Mobile Ads SDK version 19.1.0.
- InMobi SDK version 9.0.4.

#### Version 9.0.2.0
- Verified compatibility with InMobi SDK version 9.0.2.
- Updated the minimum required Google Mobile Ads SDK version to 18.3.0.
- Removed open bidding capability for banner, interstitial, and rewarded formats.
- Fixed a bug that causes a crash when trying to render a native ad.

Built and tested with
- Google Mobile Ads SDK version 18.3.0.
- InMobi SDK version 9.0.2.

#### Version 7.3.0.1
- Native ads now leverage the unified native ads mediation API.

Built and tested with
- Google Mobile Ads SDK version 18.2.0.
- InMobi SDK version 7.3.0.

#### Version 7.3.0.0
- Verified compatibility with InMobi SDK version 7.3.0.
- Updated the minimum required Google Mobile Ads SDK version to 18.2.0.

#### Version 7.2.9.0
- Added open bidding capability to the adapter for banner, interstitial and rewarded ads.
- Verified compatibility with InMobi SDK version 7.2.9.
- Updated the minimum required Google Mobile Ads SDK version to 18.1.1.

#### Version 7.2.7.0
- Verified compatibility with InMobi SDK version 7.2.7.

#### Version 7.2.2.2
- Added support for flexible banner ad sizes.

#### Version 7.2.2.1
- Updated adapter to support new open-beta Rewarded API.
- Updated the minimum required Google Mobile Ads SDK version to 17.2.0.

#### Version 7.2.2.0
- Verified compatibility with InMobi SDK version 7.2.2.

#### Version 7.2.1.0
- Verified compatibility with InMobi SDK version 7.2.1.

#### Version 7.2.0.0
- Verified compatibility with InMobi SDK version 7.2.0.

#### Version 7.1.1.1
- Updated the adapter to invoke the `onRewardedVideoComplete` ad event.

#### Version 7.1.1.0
- Verified compatibility with InMobi SDK version 7.1.1.

#### Version 7.1.0.0
- Added InMobiConsent class which provides updateGDPRConsent() and getConsentObj() methods.
- Verified compatibility with InMobi SDK version 7.1.0.

#### Version 7.0.4.0
- Verified compatibility with InMobi SDK version 7.0.4.

#### Version 7.0.2.0
- Verified compatibility with InMobi SDK version 7.0.2.

#### Version 7.0.1.0
- Updated the adapter to make it compatible with InMobi SDK version 7.0.1.
- Added support for native video ads.
- For native ads, a media view is always returned by the adapter. The adapter
  no longer returns an image asset, instead the media view will display an image
  for static native ads.
- Updated the adapter project for Android Studio 3.0.

#### Version 6.2.4.0
- Verified compatibility with InMobi SDK version 6.2.4.

#### Version 6.2.3.0
- Changed the version naming system to
  [InMobi SDK version].[adapter patch version].

#### Earlier versions
- Adds support for banners, interstitials, rewarded video and native ad formats.<|MERGE_RESOLUTION|>--- conflicted
+++ resolved
@@ -1,9 +1,5 @@
 ## InMobi Android Mediation Adapter Changelog
 
-<<<<<<< HEAD
-#### Version 9.1.0.0
-- Verified compatibility with InMobi SDK version 9.1.0.
-=======
 #### Version 9.1.1.0
 - Verified compatibility with InMobi SDK version 9.1.1.
 - Updated the minimum required Google Mobile Ads SDK version to 19.5.0.
@@ -16,7 +12,6 @@
 #### Version 9.1.0.0
 - Verified compatibility with InMobi SDK version 9.1.0.
 - Updated the minimum required Google Mobile Ads SDK version to 19.4.0.
->>>>>>> a871887c
 
 Built and test with:
 - Google Mobile Ads SDK version 19.4.0.
