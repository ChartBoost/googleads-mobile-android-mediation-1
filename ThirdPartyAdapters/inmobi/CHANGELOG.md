--- conflicted
+++ resolved
@@ -1,14 +1,12 @@
 # InMobi Adapter for Google Mobile Ads SDK for Android Changelog
 
-<<<<<<< HEAD
 ## 7.3.0.0
 - Verified compatibility with InMobi SDK version 7.3.0.
-=======
+
 ## 7.2.9.0
 - Added open bidding capability to the adapter for banner, interstitial and rewarded ads.
 - Verified compatibility with InMobi SDK version 7.2.9.
 - Updated the minimum required Google Mobile Ads SDK version to 18.1.1.
->>>>>>> 329e02cd
 
 ## 7.2.7.0
 - Verified compatibility with InMobi SDK version 7.2.7.
