package com.google.ads.mediation.inmobi;

import static com.google.ads.mediation.inmobi.InMobiMediationAdapter.ERROR_DOMAIN;
import static com.google.ads.mediation.inmobi.InMobiMediationAdapter.ERROR_MALFORMED_IMAGE_URL;
import static com.google.ads.mediation.inmobi.InMobiMediationAdapter.ERROR_MISSING_NATIVE_ASSETS;
import static com.google.ads.mediation.inmobi.InMobiMediationAdapter.ERROR_NATIVE_ASSET_DOWNLOAD_FAILED;
import static com.google.ads.mediation.inmobi.InMobiMediationAdapter.TAG;

import android.content.Context;
import android.graphics.Color;
import android.graphics.drawable.ColorDrawable;
import android.graphics.drawable.Drawable;
import android.net.Uri;
import android.os.Bundle;
import android.util.Log;
import android.view.Gravity;
import android.view.View;
import android.widget.RelativeLayout;
import com.google.android.gms.ads.AdError;
import com.google.android.gms.ads.formats.NativeAd;
import com.google.android.gms.ads.mediation.MediationNativeListener;
import com.google.android.gms.ads.mediation.UnifiedNativeAdMapper;
import com.inmobi.ads.InMobiNative;
import java.net.MalformedURLException;
import java.net.URISyntaxException;
import java.net.URL;
import java.util.ArrayList;
import java.util.HashMap;
import java.util.List;
import java.util.Map;
import org.json.JSONException;
import org.json.JSONObject;

class InMobiUnifiedNativeAdMapper extends UnifiedNativeAdMapper {

  /**
   * InMobi native ad instance.
   */
  private final InMobiNative mInMobiNative;

  /**
   * Flag to check whether urls are returned for image assets.
   */
  private final boolean mIsOnlyURL;

  /**
   * MediationNativeListener instance.
   */
  private final MediationNativeListener mMediationNativeListener;

  /**
   * InMobi adapter instance.
   */
  private final InMobiAdapter mInMobiAdapter;

  public InMobiUnifiedNativeAdMapper(InMobiAdapter inMobiAdapter, InMobiNative inMobiNative,
      Boolean isOnlyURL, MediationNativeListener mediationNativeListener) {
    this.mInMobiAdapter = inMobiAdapter;
    this.mInMobiNative = inMobiNative;
    this.mIsOnlyURL = isOnlyURL;
    this.mMediationNativeListener = mediationNativeListener;
    setOverrideImpressionRecording(true);
  }

  // Map InMobi Native Ad to AdMob Unified Native Ad.
  void mapUnifiedNativeAd(final Context context) {

    if (!InMobiAdapterUtils.isValidNativeAd(mInMobiNative)) {
      AdError error = new AdError(ERROR_MISSING_NATIVE_ASSETS, ERROR_DOMAIN,
          "InMobi native ad returned with a missing asset.");
      Log.w(TAG, error.getMessage());
      mMediationNativeListener.onAdFailedToLoad(mInMobiAdapter, error);
      return;
    }

    setHeadline(mInMobiNative.getAdTitle());
    setBody(mInMobiNative.getAdDescription());
    setCallToAction(mInMobiNative.getAdCtaText());

    // App icon.
    final URL iconURL;
    final Uri iconUri;
    final double iconScale = 1.0;

    try {
      iconURL = new URL(mInMobiNative.getAdIconUrl());
      iconUri = Uri.parse(iconURL.toURI().toString());
    } catch (MalformedURLException | URISyntaxException exception) {
      AdError error = new AdError(ERROR_MALFORMED_IMAGE_URL, ERROR_DOMAIN,
          exception.getLocalizedMessage());
      Log.w(TAG, error.getMessage());
      mMediationNativeListener.onAdFailedToLoad(mInMobiAdapter, error);
      return;
    }

    HashMap<String, URL> map = new HashMap<>();
    String landingURL = mInMobiNative.getAdLandingPageUrl();
    Bundle paramMap = new Bundle();
    paramMap.putString(InMobiNetworkValues.LANDING_URL, landingURL);
    setExtras(paramMap);

    if (!this.mIsOnlyURL) {
      map.put(ImageDownloaderAsyncTask.KEY_ICON, iconURL);
    } else {
      setIcon(new InMobiNativeMappedImage(null, iconUri, iconScale));
      List<NativeAd.Image> imagesList = new ArrayList<>();
      imagesList.add(
          new InMobiNativeMappedImage(new ColorDrawable(Color.TRANSPARENT), null, 1.0));
      setImages(imagesList);
    }

    // Optional assets.
    if (mInMobiNative.getCustomAdContent() != null) {
      JSONObject payLoad = mInMobiNative.getCustomAdContent();

      try {
        if (payLoad.has(InMobiNetworkValues.RATING)) {
          setStarRating(Double.parseDouble(payLoad.getString(InMobiNetworkValues.RATING)));
        }

        if (payLoad.has(InMobiNetworkValues.PRICE)) {
          setPrice(payLoad.getString(InMobiNetworkValues.PRICE));
        }
      } catch (JSONException jsonException) {
        Log.w(TAG, "InMobi custom native ad content payload could not be parsed. "
            + "The returned native ad will not have star rating or price values.");
      }

      if (payLoad.has(InMobiNetworkValues.PACKAGE_NAME)) {
        setStore("Google Play");
      } else {
        setStore("Others");
      }
    }

<<<<<<< HEAD
    // Add primary view as media view
    final RelativeLayout placeHolderView = new ClickInterceptorRelativeLayout(context);
=======
    // Add primary view as media view.
    final RelativeLayout placeHolderView = new RelativeLayout(context);
>>>>>>> a871887c
    placeHolderView.setLayoutParams(
        new RelativeLayout.LayoutParams(
            RelativeLayout.LayoutParams.MATCH_PARENT, RelativeLayout.LayoutParams.MATCH_PARENT));
    placeHolderView.setGravity(Gravity.CENTER);
    placeHolderView.post(
        new Runnable() {
          @Override
          public void run() {
            final View primaryView =
                mInMobiNative.getPrimaryViewOfWidth(context, null, placeHolderView,
                    placeHolderView.getWidth());
            if (primaryView == null) {
              return;
            }

            placeHolderView.addView(primaryView);
            int viewHeight = primaryView.getLayoutParams().height;
            if (viewHeight > 0) {
              setMediaContentAspectRatio((float) primaryView.getLayoutParams().width / viewHeight);
            }
          }
        });

    setMediaView(placeHolderView);
    boolean hasVideo = (mInMobiNative.isVideo() == null) ? false : mInMobiNative.isVideo();
    setHasVideoContent(hasVideo);

    // Download drawables.
    if (!this.mIsOnlyURL) {
      new ImageDownloaderAsyncTask(
          new ImageDownloaderAsyncTask.DrawableDownloadListener() {
            @Override
            public void onDownloadSuccess(HashMap<String, Drawable> drawableMap) {
              Drawable iconDrawable = drawableMap.get(ImageDownloaderAsyncTask.KEY_ICON);
              setIcon(new InMobiNativeMappedImage(iconDrawable, iconUri, iconScale));

              List<NativeAd.Image> imagesList = new ArrayList<>();
              imagesList.add(
                  new InMobiNativeMappedImage(new ColorDrawable(Color.TRANSPARENT), null, 1.0));
              setImages(imagesList);

              if (null != iconDrawable) {
                mMediationNativeListener.onAdLoaded(
                    mInMobiAdapter, InMobiUnifiedNativeAdMapper.this);
              } else {
                AdError error = new AdError(ERROR_NATIVE_ASSET_DOWNLOAD_FAILED, ERROR_DOMAIN,
                    "Failed to download image assets.");
                Log.w(TAG, error.getMessage());
                mMediationNativeListener.onAdFailedToLoad(mInMobiAdapter, error);
              }
            }

            @Override
            public void onDownloadFailure() {
              AdError error = new AdError(ERROR_NATIVE_ASSET_DOWNLOAD_FAILED, ERROR_DOMAIN,
                  "Failed to download image assets.");
              Log.w(TAG, error.getMessage());
              mMediationNativeListener.onAdFailedToLoad(mInMobiAdapter, error);
            }
          })
          .execute(map);
    } else {
      mMediationNativeListener.onAdLoaded(mInMobiAdapter, InMobiUnifiedNativeAdMapper.this);
    }
  }

  @Override
  public void handleClick(View view) {
    // Handle click.
    mInMobiNative.reportAdClickAndOpenLandingPage();
  }

  @Override
  public void untrackView(View view) {
    mInMobiNative.pause();
  }

  @Override
  public void trackViews(View containerView, Map<String, View> clickableAssetViews,
      Map<String, View> nonclickableAssetViews) {
    mInMobiNative.resume();
  }
}<|MERGE_RESOLUTION|>--- conflicted
+++ resolved
@@ -133,13 +133,8 @@
       }
     }
 
-<<<<<<< HEAD
     // Add primary view as media view
     final RelativeLayout placeHolderView = new ClickInterceptorRelativeLayout(context);
-=======
-    // Add primary view as media view.
-    final RelativeLayout placeHolderView = new RelativeLayout(context);
->>>>>>> a871887c
     placeHolderView.setLayoutParams(
         new RelativeLayout.LayoutParams(
             RelativeLayout.LayoutParams.MATCH_PARENT, RelativeLayout.LayoutParams.MATCH_PARENT));
